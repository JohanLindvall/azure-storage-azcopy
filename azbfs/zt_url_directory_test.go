--- conflicted
+++ resolved
@@ -310,7 +310,6 @@
 	c.Assert(lresp.Date(), chk.Not(chk.Equals), "")
 }
 
-<<<<<<< HEAD
 func (s *FileURLSuite) TestRenameDirectory(c *chk.C) {
 	fsu := getBfsServiceURL()
 	fileSystemURL, _ := createNewFileSystem(c, fsu)
@@ -363,7 +362,8 @@
 	getPropertiesResp2, err = renamedDirURL.NewFileURL(fileName).GetProperties(context.Background())
 	c.Assert(err, chk.NotNil) // TODO: I want to check the status code is 404 but not sure how since the resp is nil
 	c.Assert(getPropertiesResp2, chk.IsNil)
-=======
+}
+
 func (dus *DirectoryUrlSuite) TestSetACL(c *chk.C) {
 	// Create a filesystem
 	fsu := getBfsServiceURL()
@@ -415,5 +415,4 @@
 	c.Assert(fileAccessToValidate, chk.Equals, fileAccess)
 
 	// Don't bother testing the root ACLs, since it calls into the directoryclient
->>>>>>> 87b00209
 }