--- conflicted
+++ resolved
@@ -3,12 +3,9 @@
 import (
 	"bytes"
 	"context"
-<<<<<<< HEAD
+	"time"
 	"errors"
 	"io"
-=======
-	"time"
->>>>>>> e586092a
 
 	//"crypto/md5"
 	//"fmt"
@@ -16,7 +13,6 @@
 	//"net/http"
 	"net/url"
 	//"strings"
-	//"time"
 
 	"github.com/Azure/azure-storage-azcopy/azbfs"
 	chk "gopkg.in/check.v1" // go get gopkg.in/check.v1
