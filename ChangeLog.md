
# Change Log

## Version 10.x.x

<<<<<<< HEAD
### New features

1. Azcopy can now detect when setting a blob tier would be impossible. If azcopy cannot check the destination account type, a new job failure status will be set: `TierAvailabilityCheckFailure`
=======
### Breaking changes

1. To accommodate interfacing with JavaScript programs (and other languages that have similar issue with number precision), 
   all the numbers in the JSON output have been converted to strings (i.e. with quotes around them).
>>>>>>> 36d422d3

## Version 10.3.3

### New features

1. `azcopy list` is now supported on Azure Files and ADLS Gen 2, in addition to Blob Storage.
1. The `--exclude-path` flag is now supported in the `sync` command.
1. Added new environment variable `AZCOPY_USER_AGENT_PREFIX` to allow a prefix to be appended to the user agent strings.

### Bug fixes

1. Content properties (such as Content-Encoding and Cache-Control) are now included when syncing Blob -> Blob and Azure
   Files -> Azure Files
1. Custom metadata is now included when syncing Blob -> Blob and Azure Files -> Azure Files
1. The `azcopy list` command no longer repeats parts of its output. (Previously it would sometimes repeat itself and show the same blob multiple times in the output.)
1. The `--aad-endpoint` parameter is now visible, instead of hidden. It allows use of Azure Active Directory
   authentication in national clouds (e.g. Azure China).
1. On Windows, AzCopy now caches information about which proxy server should be used, instead of looking it up every
   time. This significantly reduces CPU
   usage when transferring many small files. It also solves a rare bug when transfers got permanently "stuck" with
   one uncompleted file.
1. When uploading to a write-only destination, there is now a clearer error message when the built-in file length check
   fails. The message says how to fix the problem using `--check-length=false`.
1. Size checks on managed disk imports are now clearer, and all run at the start of the import process instead of the end.

## Version 10.3.2

### Bug fixes

1. Jobs could not be cancelled while scanning was still in progress.
1. Downloading large managed disks (8 TB and above) failed with errors.
1. Downloading large page blobs might make no progress for the first 15 or 20 minutes.
1. There was a rare error where the final output could under-report the total number of files in the job. That error has been fixed.
1. When using JSON output mode, the output from the rm command on ADLS Gen2 was inconsistent with the output from other commands
1. After authentication errors, files in progress were not cleaned up (deleted) at the destination. If there was an
   authentication failure during a job (e.g. a SAS token expired while in use) this could result in files being left
   behind that had incomplete contents (even though their size looked correct).
1. The AUTO concurrency option, for automatically tuning concurrency as AzCopy runs, started working too late if scanning (aka enumeration) took a long time. This resulted in reduced throughput when using this setting.
1. It was not possible to access the root of Windows drives with lowercase drive letters. E.g. d:\
1. Service to Service transfers would fail when using environment variable to specify OAuth authentication.
1. Certain errors parsing URLs were not reported clearly.
1. When downloading to NUL (/dev/null on Linux), files of zero length no longer trigger errors. (Downloads to NUL can be used in performance testing and bulk MD5 checking.

## Version 10.3.1

### New features

1. Added helpful deprecation notice for legacy include/exclude flags.
1. Added back request ID at log level INFO.
1. Added back cancel-from-stdin option for partner integration.
1. Added flag to define delete snapshot options for the remove command.

### Bug fix

1. Fixed race condition in shutdown of decompressingWriter.
1. Made progress reporting more accurate.

## Version 10.3.0

### Breaking changes

1. The `*` character is no longer supported as a wildcard in URLs, except for the two exceptions
   noted below. It remains supported in local file paths.
   1. The first execption is that `/*` is still allowed at the very end of the "path" section of a
      URL. This is illustrated by the difference between these two source URLs:
      `https://account/container/virtual?SAS` and 
      `https://account/container/virtualDir/*?SAS`.  The former copies the virtual directory
      `virtualDir` by creating a folder of that name at the destination.  The latter copies the
      _contents_ of `virtual` dir directly into the target without creating a folder named
      "virtualDir".'
   1. The second exception is when you are transferring multiple _whole_ containers (or S3 buckets). You can
      use * as a wildcard in the container or bucket name. 
1. The `--include` and `--exclude` parameters have been replaced by `--include-pattern` and
   `--exclude-pattern` (for filenames) and `--include-path` and `--exclude-path` (for paths,
   including directory and filenames).
   The new parameters have behaviour that is better defined in complex situations (such as
   recursion).  The `*` wildcard is supported in the pattern parameters, but _not_ in the path ones.
1. There have been two breaking changes to the JSON output that is produced if you request
   JSON-formatted output. The `sync` command's output in JSON has changed for consistency reasons,
   and the final message type, for `copy` and `sync` has changed its name from `Exit` to `EndOfJob`.
   Tools using the JSON output format to integrate AzCopy should be aware.
1. If downloading to "null" on Windows the target must now be named "NUL", according to standard
   Windows conventions.  "/dev/null" remains correct on Linux. (This feature can be used to test
   throughput or check MD5s without saving the downloaded data.) 
1. The file format of the (still undocumented) `--list-of-files` parameter is changed.  (It remains
   undocmented because, for simplicity, users are
   encouraged to use the new `--include-pattern` and `--include-path` parameters instead.)

### New features

1. `sync` is supported from Blob Storage to Blob Storage, and from Azure Files to Azure Files.
1. `copy` is supported from Azure Files to Azure Files, and from Blob Storage to Azure Files.
1. Percent complete is displayed as each job runs.
1. VHD files are auto-detected as page blobs.
1. A new benchmark mode allows quick and easy performance benchmarking of your network connection to
   Blob Storage. Run AzCopy with the paramaters `bench --help` for details.  This feature is in
   Preview status.
1. The location for AzCopy's "plan" files can be specified with the environment variable
   `AZCOPY_JOB_PLAN_LOCATION`. (If you move the plan files and also move the log files using the existing
   `AZCOPY_LOG_LOCATION`, then AzCopy will not store anything under your home directory on Linux and
   MacOS.  On Windows AzCopy will keep just one small encrypted file under `c:\users\<username>\.azcopy`)
1. Log files and plan files can be cleaned up to save disk space, using AzCopy's new `jobs rm` and
   `jobs clean` commands.
1. When listing jobs with `jobs show`, the status of each job is included in the output.   
1. The `--overwrite` parameter now supports the value of "prompt" to prompt the user on a
   file-by-file basis. (The old values of true and false are also supported.)   
1. The environment variable `AZCOPY_CONCURRENCY_VALUE` can now be set to "AUTO". This is expected to be
    useful for customers with small networks, or those running AzCopy on
   moderately-powered machines and transfer blobs between accounts.  This feature is in preview status.
1. When uploading from Windows, files can be filtered by Windows-specific file attributes (such as
   "Archive", "Hidden" etc)
1. Memory usage can be controlled by setting the new environment variable `AZCOPY_BUFFER_GB`.
   Decimal values are supported. Actual usage will be the value specified, plus some overhead. 
1. An extra integrity check has been added: the length of the
   completed desination file is checked against that of the source.
1. When downloading, AzCopy can automatically decompress blobs (or Azure Files) that have a
   `Content-Encoding` of `gzip` or `deflate`. To enable this behaviour, supply the `--decompress`
   parameter.
1. The number of disk files accessed concurrently can be controlled with the new
   `AZCOPY_CONCURRENT_FILES` environment variable. This is an advanced setting, which generally
   should not be modified.  It does not affect the number of HTTP connections, which is still
   controlled by `AZCOPY_CONCURRENCY_VALUE`.
1. The values of key environment variables are listed at the start of the log file.
1. An official Windows 32-bit build is now released, in addition to the usual 64-bit builds for
   Linux, Mac and Windows.
1. If you need to refer a literal `*` in the name of a blob or Azure Files file, e.g. for a blob
   named "\*", escape the `*` using standard URL escaping. To do this, replace the `*` with the following
   character sequence: %2A 

### Bug fixes

1. When an AzCopy job is cancelled with CTRL-C, any partially-updated files are now deleted from
   the destination. Previous releases of AzCopy v10 would just immediately exit, leaving destination files
   potentially containing an unknown mix of old and new data. E.g. if uploading a new version of a file
   over top of an old version, cancellation could result in the file being left with some parts
   containing old data, and some containing new data. This issue affected downloads to local disk and
   uploads to Azure Files, ADLS Gen 2, page blobs and append blobs. The bug did not affect transfers to block
   blobs.
1. If a transfer to a brand-new block blob is cancelled before it completes, the uncommitted blocks are now cleaned up
   immediately. Previous versions would leave them, for automatic garbage collection to delete 7 days later.
1. Long pathnames (over 260 characters) are now supported everywhere on Windows, including on UNC
   shares.
1. Safety is improved in the rare cases where two source files correspond to just one destination file. This can happen
   when transferring to a case-insensitive destination, when the new `--decompress` flag removes an extension but
   there's already a file without the extension, and in very rare cases related to escaping of filenames with illegal
   characters. The bug fix ensures that the single resulting file contains data from only _one_ of the source files.
1. When supplying a `--content-type` on the command line it's no longer necessary to also specify
   `--no-guess-mime-type`.
1. There is now no hard-coded limit on the number of files that can be processed by the `sync`
   command.  The number that can be processed (without paging of memory to disk) depends only on the
   amount of RAM available.
1. Transfer of sparse page blobs has been improved, so that for many sparse page blobs only the
   populated pages will transferred.  The one exception is blobs which have had a very high number
   of updates, but which still have significant sparse sections.  Those blobs may not be
   transferred optimally in this release. Handling of such blobs will be improved in a future release.
1. Accessing root of drive (e.g. `d:\`) no longer causes an error.
1. On slow networks, there are no longer excessive log messages sent to the Event Log (Windows) and
   SysLog (Linux).
1. If AzCopy can't check whether it's up to date, it will no longer hang. (Previously, it could hang
   if its version check URL, https://aka.ms/azcopyv10-version-metadata, was unreachable due to
   network routing restrictions.)  
1. High concurrency values are supported (e.g. over 1000 connections). While these values are seldom
   needed, they are occasionally useful - e.g. for service-to-service transfer of files around 1 MB
   in size.
1. Files skipped due to "overwrite=false" are no longer logged as "failed".
1. Logging is more concise at the default log level.
1. Error message text, returned by Blob and File services, is now included in the log.
1. A log file is created for copy jobs even when there was nothing to copy.
1. In the log, UPLOAD SUCCESSFUL messages now include the name of the successful file.
1. Clear error messages are given to show that AzCopy does not currently support Customer-Provided
   Encryption Keys.
1. On Windows, downloading a filename with characters not supported by the operating system will
   result in those characters being URL-encoded to construct a Windows-compatible filename. The
   encoding process is reversed if the file is uploaded.
1. Uploading a single file to ADLS Gen 2 works now.
1. The `remove` command no longer hangs when removing blobs that have snapshots. Instead it will fail to 
   delete them, and report the failures clearly.
1. Jobs downloading from ADLS Gen 2 that result in no scheduled transfers will no longer hang.


## Version 10.2.1

### Bug fix

1. Fixed outputting error message for SPN login failures.

## Version 10.2.0

### Bug fix

1. Security: fixed signature redaction in logs to include all error types: the log entries for network failures and HTTP errors could include SAS tokens. In previous releases, the SAS tokens were not always redacted correctly and could be written to the AzCopy log file and also to the Windows Event Log or the Linux Syslog. Now, SAS tokens are correctly redacted when logging those errors. Note that errors returned by the Storage service itself - such as authentication errors and bad container names – were already redacted correctly.
1. Added error to using Azure Files without a SAS token (invalid auth configuration).
1. AzCopy v10 now outputs a sensible error & warning when attempting to authenticate a storage account business-to-business.
1. `--log-level=none` now drops no logs, and has a listing in `--help`.
1. Fixed bug where piping was not picking up the service version override, making it not work well against Azure Stack.
1. Fixed a timeout when uploading particularly large files to ADLSG2.
1. Fixed single wildcard match uploads.

### New features

1. Enabled copying from page/block/append blob to another blob of a different type.
1. AzCopy now grabs proxy details (sans authentication) from the Windows Registry using `mattn/go-ieproxy`.
1. Service Principal Authentication is now available under `azcopy login`-- check `azcopy env` for details on client secrets/cert passwords. 
1. SAS tokens are supported on HNS (Hierarchical Namespace/Azure Data Lake Generation 2) Storage Accounts.
1. Added support for custom headers on ADLS Gen 2.
1. Added support for fractional block size for copy and sync.
1. Use different log output for skipped files (so they don't look like failures).
1. Added bandwidth cap (--cap-mbps) to limit AzCopy's network usage, check `azcopy cp -h` for details.
1. Added ADLS Gen2 support for rm command.

## Version 10.1.2

### Breaking change

1. Jobs created with earlier releases cannot be resumed with this release. We recommend 
you update to this release only when you have no partially-completed jobs that you want to resume.

### Bug fix

1. Files with `Content-Encoding: gzip` are now downloaded in compressed form. Previous versions tried to save a 
   decompressed version of the file. But they incorrectly truncated it at the original _compressed_ length, so the
   downloaded file was not complete.
   
   By changing AzCopy to save the compressed version, that problem is solved, and Content-MD5 checks now work for such files. (It is 
   assumed that the Content-MD5 hash is the hash of the _compressed_ file.)

### New features

1. Headers for Content-Disposition, Content-Language and Cache-Control can now be set when uploading
files to Blob Storage and to Azure Files. Run `azcopy copy --help` to see command line parameter
information, including those needed to set the new headers.
1. On-screen job summary is output to the log file at end of job, so that the log will include those summary statistics.

## Version 10.1.1

### Bug fixes

1. Fixed typo in local traverser (error handling in walk).
1. Fixed memory alignment issue for atomic functions on 32 bit system.

## Version 10.1.0 (GA)

### Breaking changes

1. The `--block-size` parameter has been replaced by `--block-size-mb`. The old parameter took a number of _bytes_; the
   new one takes a number of Megabytes (MiB).
1. The following command line parameters have been renamed, for clarity
    * `--output` is now `--output-type`
    * `--md5-validation` is now called `--check-md5`
    * `--s2s-source-change-validation` is now called `--s2s-detect-source-changed`
    * `--s2s-invalid-metadata-handle` is is now called `--s2s-handle-invalid-metadata`
    * `--quota` (in the `make` command) is now called `--quota-gb`. Note that the values were always in GB, the new name
      simply clarifies that fact

### New features

1. AzCopy is now able to be configured to use older API versions. This enables (limited) support for Azure Stack.
1. Listing command now shows file sizes.

### Bug fixes

1. AzCopy v10 now works correctly with ADLS Gen 2 folders that contain spaces in their names.
1. When cancelling with CRTL-C, status of in-progress transfers is now correctly recorded.
1. For security, the Service-to-Service (S2S) feature will only work if both the source and destination connections are
   HTTPS.
1. Use of the `--overwrite` parameter is clarified in the in-application help.
1. Fixed incorrect behavior with setting file descriptor limits on platforms including OS X and BSD.
1. On Linux and OS X, log files are now created with same file permissions as all other files created by AzCopy.
1. ThirdPartyNotice.txt is updated.
1. Load DLL in a more secure manner compatible with Go's sysdll registration.
1. Fixed support for relative paths and shorthands.
1. Fixed bug in pattern matching for blob download when recursive is off.

## Version 10.0.9 (Release Candidate)

### Breaking changes

1. For creating MD5 hashes when uploading, version 10.x now has the OPPOSITE default to version
   AzCopy 8.x. Specifically, as of version 10.0.9, MD5 hashes are NOT created by default. To create
   Content-MD5 hashs when uploading, you must now specify `--put-md5` on the command line.

### New features

1. Can migrate data directly from Amazon Web Services (AWS). In this high-performance data path
   the data is read directly from AWS by the Azure Storage service. It does not need to pass through
   the machine running AzCopy. The copy happens syncronously, so you can see its exact progress.  
1. Can migrate data directly from Azure Files or Azure Blobs (any blob type) to Azure Blobs (any
   blob type). In this high-performance data path the data is read directly from the source by the
   Azure Storage service. It does not need to pass through the machine running AzCopy. The copy
   happens syncronously, so you can see its exact progress.  
1. Sync command prompts with 4 options about deleting unneeded files from the target: Yes, No, All or
   None. (Deletion only happens if the `--delete-destination` flag is specified).
1. Can download to /dev/null. This throws the data away - but is useful for testing raw network
   performance unconstrained by disk; and also for validing MD5 hashes in bulk (when run in a cloud
   VM in the same region as the Storage account)

### Bug fixes

1. Fixed memory leak when downloading large files
1. Fixed performance when downloading a single large file
1. Fixed bug with "too many open files" on Linux
1. Fixed memory leak when uploading sparse files (files with big blocks of zeros) to Page Blobs and
   Azure Files.
1. Fixed issue where application crashed after being throttled by Azure Storage Service. (The
   primary fix here is for Page Blobs, but a secondary part of the fix also helps with Block Blobs.)
1. Fixed functionality and usabilty issues with `remove` command
1. Improved performance for short-duration jobs (e.g. those lasting less than a minute)
1. Prevent unnecessary error message that sometimes appeared when cancelling a job
1. Various improvements to the online help and error messages.


## Version 10.0.8:

1. Rewrote sync command to eliminate numerous bugs and improve usability (see wiki for details)
1. Implemented various improvements to memory management
1. Added MD5 validation support (available options: NoCheck, LogOnly, FailIfDifferent, FailIfDifferentOrMissing)
1. Added last modified time checks for source to guarantee transfer integrity 
1. Formalized outputs in JSON and elevated the output flag to the root level
1. Eliminated outputs to STDERR (for new version notifications), which were causing problems for certain CI systems
1. Improved log format for Windows
1. Optimized plan file sizes
1. Improved command line parameter names as follows (to be consistent with naming pattern of other parameters):
   1. fromTo -> from-to
   1. blobType -> blob-type
   1. excludedBlobType -> excluded-blob-type
   1. outputRaw (in "list" command) -> output
   1. stdIn-enable (reserved for internal use) -> stdin-enable<|MERGE_RESOLUTION|>--- conflicted
+++ resolved
@@ -3,16 +3,14 @@
 
 ## Version 10.x.x
 
-<<<<<<< HEAD
 ### New features
 
 1. Azcopy can now detect when setting a blob tier would be impossible. If azcopy cannot check the destination account type, a new job failure status will be set: `TierAvailabilityCheckFailure`
-=======
+
 ### Breaking changes
 
 1. To accommodate interfacing with JavaScript programs (and other languages that have similar issue with number precision), 
    all the numbers in the JSON output have been converted to strings (i.e. with quotes around them).
->>>>>>> 36d422d3
 
 ## Version 10.3.3
 
