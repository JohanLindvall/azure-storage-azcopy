trigger:
  branches:
    include:
      - dev
      - main

pr:
  branches:
    include:
      - dev
      - main

jobs:

  - job: Build
    timeoutInMinutes: 360
    strategy:
      matrix:
        Ubuntu-20:
          imageName: 'ubuntu-20.04'
          type: 'linux'
        MacOS:
          imageName: 'macos-11'
          type: 'mac-os'
    pool:
      vmImage: $(imageName)
    steps:
      - task: GoTool@0
        env:
          GO111MODULE: 'on'
        inputs:
          version: '1.19.2'

      - script: |
          curl -sSfL https://raw.githubusercontent.com/golangci/golangci-lint/master/install.sh | sh -s v1.46.2
          echo 'Installation complete' 
          ./bin/golangci-lint --version 
          ./bin/golangci-lint run e2etest
        displayName: 'Golang Lint Check - Linux'
        workingDirectory: $(System.DefaultWorkingDirectory)
        condition: eq(variables.type, 'linux')

      - script: |
          echo 'Running GO Vet'
          go vet 
        displayName: 'Golang Vet - Linux'
        workingDirectory: $(System.DefaultWorkingDirectory)

      - script: |
          GOARCH=amd64 GOOS=linux go build -o "$(Build.ArtifactStagingDirectory)/azcopy_linux_amd64"
        displayName: 'Generate Linux AMD64'
        condition: eq(variables.type, 'linux')

      - script: |
          GOARCH=amd64 GOOS=linux go build -tags "se_integration" -o "$(Build.ArtifactStagingDirectory)/azcopy_linux_se_amd64"
        displayName: 'Generate Linux AMD64 SE Integration'
        condition: eq(variables.type, 'linux')

      - script: |
          GOARCH=arm64 GOOS=linux go build -o "$(Build.ArtifactStagingDirectory)/azcopy_linux_arm64"
        displayName: 'Generate Linux ARM64'
        condition: eq(variables.type, 'linux')

      - script: |
          GOARCH=amd64 GOOS=windows go build -o "$(Build.ArtifactStagingDirectory)/azcopy_windows_amd64.exe"
        displayName: 'Generate Windows AMD64'
        condition: eq(variables.type, 'linux')

      - script: |
          GOARCH=386 GOOS=windows go build -o "$(Build.ArtifactStagingDirectory)/azcopy_windows_386.exe"
        displayName: 'Generate Windows i386'
        condition: eq(variables.type, 'linux')

      - script: |
          GOARCH=arm GOARM=7 GOOS=windows go build -o "$(Build.ArtifactStagingDirectory)/azcopy_windows_v7_arm.exe"
        displayName: 'Generate Windows ARM'
        condition: eq(variables.type, 'linux')

      - script: |
          cp NOTICE.txt $(Build.ArtifactStagingDirectory)
        displayName: 'Copy NOTICE.txt'
        condition: eq(variables.type, 'linux')

      - script: |
          go build -o "$(Build.ArtifactStagingDirectory)/azcopy_darwin_amd64"
        displayName: 'Generate MacOS Build with AMD64'
        condition: eq(variables.type, 'mac-os')

      - script: |
          GOARCH=arm64 CGO_ENABLED=1 go build -o "$(Build.ArtifactStagingDirectory)/azcopy_darwin_arm64"
        displayName: 'Generate MacOS Build with ARM64'
        condition: eq(variables.type, 'mac-os')

      - task: PublishBuildArtifacts@1
        displayName: 'Publish Artifacts'
        condition: succeededOrFailed()
        
      - task: ComponentGovernanceComponentDetection@0
        inputs:
          scanType: 'Register'
          verbosity: 'Verbose'
          alertWarningLevel: 'High'

  - job: E2E_Test
    timeoutInMinutes: 360
    # Creating strategies for GOOS: Windows Server 2019 /macOS X Mojave 10.15/Ubuntu 20.04
    strategy:
      matrix:
        Ubuntu-20:
          imageName: 'ubuntu-20.04'
          type: 'linux'
        Windows:
          imageName: 'windows-2019'
          type: 'windows'
        MacOS:
          imageName: 'macos-11'
          type: 'mac-os'
    pool:
      vmImage: $(imageName)

    steps:
      - task: GoTool@0
        inputs:
          version: '1.19.2'

      # Running E2E Tests on Linux - AMD64
      - script: |
          set -e
          GOARCH=amd64 GOOS=linux go build -o azcopy_linux_amd64
          export AZCOPY_E2E_EXECUTABLE_PATH=$(pwd)/azcopy_linux_amd64
          go test -timeout 60m -race -short -cover ./e2etest
        env:
          AZCOPY_E2E_ACCOUNT_KEY: $(AZCOPY_E2E_ACCOUNT_KEY)
          AZCOPY_E2E_ACCOUNT_NAME: $(AZCOPY_E2E_ACCOUNT_NAME)
          AZCOPY_E2E_ACCOUNT_KEY_HNS: $(AZCOPY_E2E_ACCOUNT_KEY_HNS)
          AZCOPY_E2E_ACCOUNT_NAME_HNS: $(AZCOPY_E2E_ACCOUNT_NAME_HNS)
          AZCOPY_E2E_TENANT_ID: $(OAUTH_TENANT_ID)
          AZCOPY_E2E_APPLICATION_ID: $(ACTIVE_DIRECTORY_APPLICATION_ID)
          AZCOPY_E2E_CLIENT_SECRET: $(AZCOPY_SPA_CLIENT_SECRET)
          AZCOPY_E2E_CLASSIC_ACCOUNT_NAME: $(AZCOPY_E2E_CLASSIC_ACCOUNT_NAME)
          AZCOPY_E2E_CLASSIC_ACCOUNT_KEY: $(AZCOPY_E2E_CLASSIC_ACCOUNT_KEY)
<<<<<<< HEAD
          AZCOPY_E2E_LOG_OUTPUT: '$(System.DefaultWorkingDirectory)/logs'
=======
          AZCOPY_E2E_OAUTH_MANAGED_DISK_CONFIG: $(AZCOPY_E2E_OAUTH_MANAGED_DISK_CONFIG)
          AZCOPY_E2E_STD_MANAGED_DISK_CONFIG: $(AZCOPY_E2E_STD_MANAGED_DISK_CONFIG)
>>>>>>> 052b8011
          CPK_ENCRYPTION_KEY: $(CPK_ENCRYPTION_KEY)
          CPK_ENCRYPTION_KEY_SHA256: $(CPK_ENCRYPTION_KEY_SHA256)
        displayName: 'E2E Test Linux - AMD64'
        condition: eq(variables.type, 'linux')

      # Running E2E Tests on Windows - AMD64
      - script: |
          go build -o $(System.DefaultWorkingDirectory)/azcopy_windows_amd64.exe
          go build -o $(System.DefaultWorkingDirectory)/azcopy_windows_386.exe
          echo 'starting E2E tests on windows'
          go test -timeout 60m -race -cover -v ./e2etest
        env:
          AZCOPY_E2E_ACCOUNT_KEY: $(AZCOPY_E2E_ACCOUNT_KEY)
          AZCOPY_E2E_ACCOUNT_NAME: $(AZCOPY_E2E_ACCOUNT_NAME)
          AZCOPY_E2E_ACCOUNT_KEY_HNS: $(AZCOPY_E2E_ACCOUNT_KEY_HNS)
          AZCOPY_E2E_ACCOUNT_NAME_HNS: $(AZCOPY_E2E_ACCOUNT_NAME_HNS)
          AZCOPY_E2E_TENANT_ID: $(OAUTH_TENANT_ID)
          AZCOPY_E2E_APPLICATION_ID: $(ACTIVE_DIRECTORY_APPLICATION_ID)
          AZCOPY_E2E_CLIENT_SECRET: $(AZCOPY_SPA_CLIENT_SECRET)
          AZCOPY_E2E_CLASSIC_ACCOUNT_NAME: $(AZCOPY_E2E_CLASSIC_ACCOUNT_NAME)
          AZCOPY_E2E_CLASSIC_ACCOUNT_KEY: $(AZCOPY_E2E_CLASSIC_ACCOUNT_KEY)
<<<<<<< HEAD
          AZCOPY_E2E_LOG_OUTPUT: '$(System.DefaultWorkingDirectory)/logs'
=======
          AZCOPY_E2E_OAUTH_MANAGED_DISK_CONFIG: $(AZCOPY_E2E_OAUTH_MANAGED_DISK_CONFIG)
          AZCOPY_E2E_STD_MANAGED_DISK_CONFIG: $(AZCOPY_E2E_STD_MANAGED_DISK_CONFIG)
>>>>>>> 052b8011
          CPK_ENCRYPTION_KEY: $(CPK_ENCRYPTION_KEY)
          CPK_ENCRYPTION_KEY_SHA256: $(CPK_ENCRYPTION_KEY_SHA256)
          AZCOPY_E2E_EXECUTABLE_PATH: $(System.DefaultWorkingDirectory)/azcopy_windows_amd64.exe
        displayName: 'E2E Test Windows - AMD64'
        condition: eq(variables.type, 'windows')

      # Running E2E Tests on Mac
      - script: |
          set -e
          go build -o azcopy_darwin_amd64
          echo 'starting E2E tests on mac-os'
          export AZCOPY_E2E_EXECUTABLE_PATH=$(pwd)/azcopy_darwin_amd64
          go test -timeout 60m -race -cover -v ./e2etest
        env:
          AZCOPY_E2E_ACCOUNT_KEY: $(AZCOPY_E2E_ACCOUNT_KEY)
          AZCOPY_E2E_ACCOUNT_NAME: $(AZCOPY_E2E_ACCOUNT_NAME)
          AZCOPY_E2E_ACCOUNT_KEY_HNS: $(AZCOPY_E2E_ACCOUNT_KEY_HNS)
          AZCOPY_E2E_ACCOUNT_NAME_HNS: $(AZCOPY_E2E_ACCOUNT_NAME_HNS)
          AZCOPY_E2E_TENANT_ID: $(OAUTH_TENANT_ID)
          AZCOPY_E2E_APPLICATION_ID: $(ACTIVE_DIRECTORY_APPLICATION_ID)
          AZCOPY_E2E_CLIENT_SECRET: $(AZCOPY_SPA_CLIENT_SECRET)
          AZCOPY_E2E_CLASSIC_ACCOUNT_NAME: $(AZCOPY_E2E_CLASSIC_ACCOUNT_NAME)
          AZCOPY_E2E_CLASSIC_ACCOUNT_KEY: $(AZCOPY_E2E_CLASSIC_ACCOUNT_KEY)
<<<<<<< HEAD
          AZCOPY_E2E_LOG_OUTPUT: '$(System.DefaultWorkingDirectory)/logs'
=======
          AZCOPY_E2E_OAUTH_MANAGED_DISK_CONFIG: $(AZCOPY_E2E_OAUTH_MANAGED_DISK_CONFIG)
          AZCOPY_E2E_STD_MANAGED_DISK_CONFIG: $(AZCOPY_E2E_STD_MANAGED_DISK_CONFIG)
>>>>>>> 052b8011
          CPK_ENCRYPTION_KEY: $(CPK_ENCRYPTION_KEY)
          CPK_ENCRYPTION_KEY_SHA256: $(CPK_ENCRYPTION_KEY_SHA256)
        displayName: 'E2E Test MacOs AMD64'
        condition: eq(variables.type, 'mac-os')

      - task: PublishBuildArtifacts@1
        displayName: 'Publish logs'
        condition: succeededOrFailed()
        inputs:
          pathToPublish: '$(System.DefaultWorkingDirectory)/logs'
          artifactName: logs

  - job: Test_On_Ubuntu
    variables:
      isMutexSet: 'false'
    # allow maximum build time, in case we have build congestion
    timeoutInMinutes: 360
    pool:
      vmImage: 'ubuntu-20.04'
    steps:
      - task: UsePythonVersion@0
        name: 'Set_up_Python'
        inputs:
          versionSpec: '3.7'
      - task: GoTool@0
        name: 'Set_up_Golang'
        inputs:
          version: '1.19.2'
      - task: DownloadSecureFile@1
        name: ciGCSServiceAccountKey
        displayName: 'Download GCS Service Account Key'
        inputs:
          secureFile: 'ci-gcs-dev.json'
      - script: |
          pip install azure-storage-blob==12.12.0
          # set the variable to indicate that the mutex is being acquired
          # note: we set it before acquiring the mutex to ensure we release the mutex. 
          # setting this after can result in an un-broken mutex if someone cancels the pipeline after we acquire the 
          # mutex but before we set this variable.
          # setting this before will always work since it is valid to break an un-acquired mutex.
          echo '##vso[task.setvariable variable=isMutexSet]true'
          # acquire the mutex before running live tests to avoid conflicts
          python ./tool_distributed_mutex.py lock "$(MUTEX_URL)"
        name: 'Acquire_the_distributed_mutex'
      - script: |
          # run unit test and build executable
          # the set -e line is needed so that the unit tests failure would cause the job to fail properly
          # "-check.v" (must be after package list) outputs timings
          set -e
          go test -timeout 60m -race -short -cover ./cmd ./common ./common/parallel ./ste ./azbfs ./sddl "-check.v"
          GOARCH=amd64 GOOS=linux go build -o azcopy_linux_amd64
        name: 'Run_unit_tests'
        env:
          ACCOUNT_NAME: $(ACCOUNT_NAME)
          ACCOUNT_KEY: $(ACCOUNT_KEY)
          AZCOPY_E2E_ACCOUNT_KEY: $(AZCOPY_E2E_ACCOUNT_KEY)
          AZCOPY_E2E_ACCOUNT_NAME: $(AZCOPY_E2E_ACCOUNT_NAME)
          AWS_ACCESS_KEY_ID: $(AWS_ACCESS_KEY_ID)
          AWS_SECRET_ACCESS_KEY: $(AWS_SECRET_ACCESS_KEY)
          GOOGLE_APPLICATION_CREDENTIALS: $(ciGCSServiceAccountKey.secureFilePath)
          GOOGLE_CLOUD_PROJECT: $(GOOGLE_CLOUD_PROJECT)
      - script: |
          go build -o test-validator ./testSuite/
          mkdir test-temp
          export AZCOPY_EXECUTABLE_PATH=$(pwd)/azcopy_linux_amd64
          export TEST_SUITE_EXECUTABLE_LOCATION=$(pwd)/test-validator
          export TEST_DIRECTORY_PATH=$(pwd)/test-temp

          keyctl session test python ./testSuite/scripts/run.py
        name: 'Run_smoke_tests'
        env:
          ACCOUNT_NAME: $(ACCOUNT_NAME)
          ACCOUNT_KEY: $(ACCOUNT_KEY)
          AWS_ACCESS_KEY_ID: $(AWS_ACCESS_KEY_ID)
          AWS_SECRET_ACCESS_KEY: $(AWS_SECRET_ACCESS_KEY)
          GOOGLE_CLOUD_PROJECT: $(GOOGLE_CLOUD_PROJECT)
          GOOGLE_APPLICATION_CREDENTIALS: $(ciGCSServiceAccountKey.secureFilePath)
          ACTIVE_DIRECTORY_APPLICATION_ID: $(ACTIVE_DIRECTORY_APPLICATION_ID)
          AZCOPY_SPA_CLIENT_SECRET: $(AZCOPY_SPA_CLIENT_SECRET)
          CONTAINER_OAUTH_URL: $(CONTAINER_OAUTH_URL)
          CONTAINER_OAUTH_VALIDATE_SAS_URL: $(CONTAINER_OAUTH_VALIDATE_SAS_URL)
          CONTAINER_SAS_URL: $(CONTAINER_SAS_URL)
          FILESYSTEM_SAS_URL: $(FILESYSTEM_SAS_URL)
          FILESYSTEM_URL: $(FILESYSTEM_URL)
          OAUTH_AAD_ENDPOINT: $(OAUTH_AAD_ENDPOINT)
          OAUTH_TENANT_ID: $(OAUTH_TENANT_ID)
          PREMIUM_CONTAINER_SAS_URL: $(PREMIUM_CONTAINER_SAS_URL)
          S2S_DST_BLOB_ACCOUNT_SAS_URL: $(S2S_DST_BLOB_ACCOUNT_SAS_URL)
          S2S_SRC_BLOB_ACCOUNT_SAS_URL: $(S2S_SRC_BLOB_ACCOUNT_SAS_URL)
          S2S_SRC_FILE_ACCOUNT_SAS_URL: $(S2S_SRC_FILE_ACCOUNT_SAS_URL)
          S2S_SRC_S3_SERVICE_URL: $(S2S_SRC_S3_SERVICE_URL)
          S2S_SRC_GCP_SERVICE_URL: $(S2S_SRC_GCP_SERVICE_URL)
          SHARE_SAS_URL: $(SHARE_SAS_URL)
      - script: |
          pip install azure-storage-blob==12.12.0
          python ./tool_distributed_mutex.py unlock "$(MUTEX_URL)"
        name: 'Release_the_distributed_mutex'
        # this runs even if the job was canceled (only if the mutex was acquired by this job)
        condition: and(always(), eq(variables['isMutexSet'], 'true'))<|MERGE_RESOLUTION|>--- conflicted
+++ resolved
@@ -139,12 +139,9 @@
           AZCOPY_E2E_CLIENT_SECRET: $(AZCOPY_SPA_CLIENT_SECRET)
           AZCOPY_E2E_CLASSIC_ACCOUNT_NAME: $(AZCOPY_E2E_CLASSIC_ACCOUNT_NAME)
           AZCOPY_E2E_CLASSIC_ACCOUNT_KEY: $(AZCOPY_E2E_CLASSIC_ACCOUNT_KEY)
-<<<<<<< HEAD
           AZCOPY_E2E_LOG_OUTPUT: '$(System.DefaultWorkingDirectory)/logs'
-=======
           AZCOPY_E2E_OAUTH_MANAGED_DISK_CONFIG: $(AZCOPY_E2E_OAUTH_MANAGED_DISK_CONFIG)
           AZCOPY_E2E_STD_MANAGED_DISK_CONFIG: $(AZCOPY_E2E_STD_MANAGED_DISK_CONFIG)
->>>>>>> 052b8011
           CPK_ENCRYPTION_KEY: $(CPK_ENCRYPTION_KEY)
           CPK_ENCRYPTION_KEY_SHA256: $(CPK_ENCRYPTION_KEY_SHA256)
         displayName: 'E2E Test Linux - AMD64'
@@ -166,12 +163,9 @@
           AZCOPY_E2E_CLIENT_SECRET: $(AZCOPY_SPA_CLIENT_SECRET)
           AZCOPY_E2E_CLASSIC_ACCOUNT_NAME: $(AZCOPY_E2E_CLASSIC_ACCOUNT_NAME)
           AZCOPY_E2E_CLASSIC_ACCOUNT_KEY: $(AZCOPY_E2E_CLASSIC_ACCOUNT_KEY)
-<<<<<<< HEAD
           AZCOPY_E2E_LOG_OUTPUT: '$(System.DefaultWorkingDirectory)/logs'
-=======
           AZCOPY_E2E_OAUTH_MANAGED_DISK_CONFIG: $(AZCOPY_E2E_OAUTH_MANAGED_DISK_CONFIG)
           AZCOPY_E2E_STD_MANAGED_DISK_CONFIG: $(AZCOPY_E2E_STD_MANAGED_DISK_CONFIG)
->>>>>>> 052b8011
           CPK_ENCRYPTION_KEY: $(CPK_ENCRYPTION_KEY)
           CPK_ENCRYPTION_KEY_SHA256: $(CPK_ENCRYPTION_KEY_SHA256)
           AZCOPY_E2E_EXECUTABLE_PATH: $(System.DefaultWorkingDirectory)/azcopy_windows_amd64.exe
@@ -195,12 +189,9 @@
           AZCOPY_E2E_CLIENT_SECRET: $(AZCOPY_SPA_CLIENT_SECRET)
           AZCOPY_E2E_CLASSIC_ACCOUNT_NAME: $(AZCOPY_E2E_CLASSIC_ACCOUNT_NAME)
           AZCOPY_E2E_CLASSIC_ACCOUNT_KEY: $(AZCOPY_E2E_CLASSIC_ACCOUNT_KEY)
-<<<<<<< HEAD
           AZCOPY_E2E_LOG_OUTPUT: '$(System.DefaultWorkingDirectory)/logs'
-=======
           AZCOPY_E2E_OAUTH_MANAGED_DISK_CONFIG: $(AZCOPY_E2E_OAUTH_MANAGED_DISK_CONFIG)
           AZCOPY_E2E_STD_MANAGED_DISK_CONFIG: $(AZCOPY_E2E_STD_MANAGED_DISK_CONFIG)
->>>>>>> 052b8011
           CPK_ENCRYPTION_KEY: $(CPK_ENCRYPTION_KEY)
           CPK_ENCRYPTION_KEY_SHA256: $(CPK_ENCRYPTION_KEY_SHA256)
         displayName: 'E2E Test MacOs AMD64'
