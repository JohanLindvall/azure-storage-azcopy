// Copyright © 2017 Microsoft <wastore@microsoft.com>
//
// Permission is hereby granted, free of charge, to any person obtaining a copy
// of this software and associated documentation files (the "Software"), to deal
// in the Software without restriction, including without limitation the rights
// to use, copy, modify, merge, publish, distribute, sublicense, and/or sell
// copies of the Software, and to permit persons to whom the Software is
// furnished to do so, subject to the following conditions:
//
// The above copyright notice and this permission notice shall be included in
// all copies or substantial portions of the Software.
//
// THE SOFTWARE IS PROVIDED "AS IS", WITHOUT WARRANTY OF ANY KIND, EXPRESS OR
// IMPLIED, INCLUDING BUT NOT LIMITED TO THE WARRANTIES OF MERCHANTABILITY,
// FITNESS FOR A PARTICULAR PURPOSE AND NONINFRINGEMENT. IN NO EVENT SHALL THE
// AUTHORS OR COPYRIGHT HOLDERS BE LIABLE FOR ANY CLAIM, DAMAGES OR OTHER
// LIABILITY, WHETHER IN AN ACTION OF CONTRACT, TORT OR OTHERWISE, ARISING FROM,
// OUT OF OR IN CONNECTION WITH THE SOFTWARE OR THE USE OR OTHER DEALINGS IN
// THE SOFTWARE.

package cmd

import (
	"context"
<<<<<<< HEAD
	"github.com/Azure/azure-sdk-for-go/sdk/azcore/to"
	"github.com/Azure/azure-sdk-for-go/sdk/storage/azblob/container"
=======
	"github.com/stretchr/testify/assert"
>>>>>>> 096d32ee
	"os"
	"path/filepath"
	"runtime"
	"strconv"
	"testing"
	"time"

	"github.com/Azure/azure-storage-azcopy/v10/common"
<<<<<<< HEAD
	chk "gopkg.in/check.v1"
=======
	"github.com/Azure/azure-storage-blob-go/azblob"
>>>>>>> 096d32ee
)

func TestOverwritePosixProperties(t *testing.T) {
	a := assert.New(t)
	if runtime.GOOS != "linux" {
		t.Skip("This test will run only on linux")
	}
<<<<<<< HEAD
	
	bsc := getBlobServiceClient()
	containerClient, containerName := createNewContainer(c, bsc)
	defer deleteContainer(c, containerClient)
=======

	bsu := getBSU()
	containerURL, containerName := createNewContainer(a, bsu)
	defer deleteContainer(a, containerURL)
>>>>>>> 096d32ee

	files := []string{
		"filea",
		"fileb",
		"filec",
	}

	dirPath := scenarioHelper{}.generateLocalDirectory(a)
	defer os.RemoveAll(dirPath)
	scenarioHelper{}.generateLocalFilesFromList(a, dirPath, files)

	mockedRPC := interceptor{}
	Rpc = mockedRPC.intercept
	mockedRPC.init()

	rawBlobURLWithSAS := scenarioHelper{}.getRawContainerURLWithSAS(a, containerName)
	raw := getDefaultRawCopyInput(dirPath, rawBlobURLWithSAS.String())
	raw.recursive = true

	runCopyAndVerify(a, raw, func(err error) {
		a.Nil(err)

		a.Equal(3, len(mockedRPC.transfers))
		// trim / and /folder/ off
		validateDownloadTransfersAreScheduled(a, "/", "/"+filepath.Base(dirPath)+"/", files[:], mockedRPC)
	})

	time.Sleep(10 * time.Second)

	newTimeStamp := time.Now()
	for _, file := range files {
		os.Chtimes(filepath.Join(dirPath, file), newTimeStamp, newTimeStamp)
	}

	//=====================================
	mockedRPC.reset()
	raw.forceWrite = "posixproperties"

	runCopyAndVerify(a, raw, func(err error) {
		a.Nil(err)

		a.Equal(3, len(mockedRPC.transfers))
		// trim / and /folder/ off
		validateDownloadTransfersAreScheduled(a, "/", "/"+filepath.Base(dirPath)+"/", files[:], mockedRPC)
	})

<<<<<<< HEAD
	pager := containerClient.NewListBlobsFlatPager(&container.ListBlobsFlatOptions{
		Include: container.ListBlobsInclude{Metadata: true, Tags: true},
		Prefix: to.Ptr(filepath.Base(dirPath)),
	})
	listBlob, err := pager.NextPage(context.TODO())
=======
	listBlob, err := containerURL.ListBlobsFlatSegment(context.TODO(), azblob.Marker{},
		azblob.ListBlobsSegmentOptions{Details: azblob.BlobListingDetails{Metadata: true, Tags: true}, Prefix: filepath.Base(dirPath)})
>>>>>>> 096d32ee

	a.Nil(err)

	for _, blob := range listBlob.Segment.BlobItems {
		a.Equal(strconv.FormatInt(newTimeStamp.UnixNano(), 10), blob.Metadata[common.POSIXCTimeMeta])
		a.Equal(strconv.FormatInt(newTimeStamp.UnixNano(), 10), blob.Metadata[common.POSIXATimeMeta])
	}
}<|MERGE_RESOLUTION|>--- conflicted
+++ resolved
@@ -22,12 +22,9 @@
 
 import (
 	"context"
-<<<<<<< HEAD
 	"github.com/Azure/azure-sdk-for-go/sdk/azcore/to"
 	"github.com/Azure/azure-sdk-for-go/sdk/storage/azblob/container"
-=======
 	"github.com/stretchr/testify/assert"
->>>>>>> 096d32ee
 	"os"
 	"path/filepath"
 	"runtime"
@@ -36,11 +33,6 @@
 	"time"
 
 	"github.com/Azure/azure-storage-azcopy/v10/common"
-<<<<<<< HEAD
-	chk "gopkg.in/check.v1"
-=======
-	"github.com/Azure/azure-storage-blob-go/azblob"
->>>>>>> 096d32ee
 )
 
 func TestOverwritePosixProperties(t *testing.T) {
@@ -48,17 +40,9 @@
 	if runtime.GOOS != "linux" {
 		t.Skip("This test will run only on linux")
 	}
-<<<<<<< HEAD
-	
 	bsc := getBlobServiceClient()
-	containerClient, containerName := createNewContainer(c, bsc)
-	defer deleteContainer(c, containerClient)
-=======
-
-	bsu := getBSU()
-	containerURL, containerName := createNewContainer(a, bsu)
-	defer deleteContainer(a, containerURL)
->>>>>>> 096d32ee
+	containerClient, containerName := createNewContainer(a, bsc)
+	defer deleteContainer(a, containerClient)
 
 	files := []string{
 		"filea",
@@ -105,16 +89,11 @@
 		validateDownloadTransfersAreScheduled(a, "/", "/"+filepath.Base(dirPath)+"/", files[:], mockedRPC)
 	})
 
-<<<<<<< HEAD
 	pager := containerClient.NewListBlobsFlatPager(&container.ListBlobsFlatOptions{
 		Include: container.ListBlobsInclude{Metadata: true, Tags: true},
 		Prefix: to.Ptr(filepath.Base(dirPath)),
 	})
 	listBlob, err := pager.NextPage(context.TODO())
-=======
-	listBlob, err := containerURL.ListBlobsFlatSegment(context.TODO(), azblob.Marker{},
-		azblob.ListBlobsSegmentOptions{Details: azblob.BlobListingDetails{Metadata: true, Tags: true}, Prefix: filepath.Base(dirPath)})
->>>>>>> 096d32ee
 
 	a.Nil(err)
 
