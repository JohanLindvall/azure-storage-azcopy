--- conflicted
+++ resolved
@@ -449,19 +449,10 @@
 				return nil, errors.New(accountTraversalInherentlyRecursiveError)
 			}
 			output = newBlobAccountTraverser(bsc, containerName, *ctx, includeDirectoryStubs, incrementEnumerationCounter, s2sPreserveBlobTags, cpkOptions, preservePermissions)
-
-<<<<<<< HEAD
 		} else if listOfVersionIds != nil {
 			output = newBlobVersionsTraverser(r, bsc, *ctx, includeDirectoryStubs, incrementEnumerationCounter, listOfVersionIds, cpkOptions)
 		} else {
 			output = newBlobTraverser(r, bsc, *ctx, recursive, includeDirectoryStubs, incrementEnumerationCounter, s2sPreserveBlobTags, cpkOptions, includeDeleted, includeSnapshot, includeVersion, preservePermissions)
-=======
-			output = newBlobAccountTraverser(resourceURL, p, *ctx, includeDirectoryStubs, incrementEnumerationCounter, s2sPreserveBlobTags, cpkOptions, preservePermissions)
-		} else if listOfVersionIds != nil {
-			output = newBlobVersionsTraverser(resourceURL, p, *ctx, recursive, includeDirectoryStubs, incrementEnumerationCounter, listOfVersionIds, cpkOptions)
-		} else {
-			output = newBlobTraverser(resourceURL, p, *ctx, recursive, includeDirectoryStubs, incrementEnumerationCounter, s2sPreserveBlobTags, cpkOptions, includeDeleted, includeSnapshot, includeVersion, preservePermissions)
->>>>>>> c78f86cc
 		}
 	case common.ELocation.File():
 		resourceURL, err := resource.FullURL()
@@ -492,47 +483,35 @@
 			return nil, err
 		}
 
-		// check if credential is also nil here (would never trigger) to tame syntax highlighting.
-		// As a precondition to pipeline p, credential must not be nil anyway.
-		if ctx == nil || p == nil || credential == nil {
-			return nil, errors.New("a valid credential and context must be supplied to create a blobFS traverser")
-		}
-
 		recommendHttpsIfNecessary(*resourceURL)
 
-		// Convert BlobFS pipeline to blob-compatible pipeline
-		var credElement azblob.Credential
-		if credential.CredentialType == common.ECredentialType.SharedKey() {
-			// Convert the shared key credential to a blob credential & re-use it
-			credElement, err = azblob.NewSharedKeyCredential(glcm.GetEnvironmentVariable(common.EEnvironmentVariable.AccountName()), glcm.GetEnvironmentVariable(common.EEnvironmentVariable.AccountKey()))
-
-			if err != nil {
-				return nil, err
-			}
-		} else {
-			// Get a standard blob credential, anything else is compatible
-			credElement = common.CreateBlobCredential(*ctx, *credential, common.CredentialOpOptions{
-				LogError: glcm.Info,
-			})
-		}
-
-		blobPipeline := createBlobPipelineFromCred(credElement, logLevel)
-
-		burl := azblob.NewBlobURLParts(*resourceURL)
-		burl.Host = strings.Replace(burl.Host, ".dfs", ".blob", 1)
-		blobResourceURL := burl.URL()
+		if ctx == nil {
+			return nil, errors.New("a valid context must be supplied to create a blob traverser")
+		}
+		r := resourceURL.String()
+		r = strings.Replace(r, ".dfs", ".blob", 1)
+		blobURLParts, err := blob.ParseURL(r)
+		if err != nil {
+			return nil, err
+		}
+		containerName := blobURLParts.ContainerName
+		// Strip any non-service related things away
+		blobURLParts.ContainerName = ""
+		blobURLParts.BlobName = ""
+		blobURLParts.Snapshot = ""
+		blobURLParts.VersionID = ""
+		bsc := common.CreateBlobServiceClient(blobURLParts.String(), *credential, &common.CredentialOpOptions{LogError: glcm.Info}, createClientOptions(logLevel))
 
 		includeDirectoryStubs = true // DFS is supposed to feed folders in
-		if burl.ContainerName == "" || strings.Contains(burl.ContainerName, "*") {
+		if containerName == "" || strings.Contains(containerName, "*") {
 			if !recursive {
 				return nil, errors.New(accountTraversalInherentlyRecursiveError)
 			}
-
-			output = newBlobAccountTraverser(&blobResourceURL, blobPipeline, *ctx, includeDirectoryStubs, incrementEnumerationCounter, s2sPreserveBlobTags, cpkOptions, preservePermissions)
+			output = newBlobAccountTraverser(bsc, containerName, *ctx, includeDirectoryStubs, incrementEnumerationCounter, s2sPreserveBlobTags, cpkOptions, preservePermissions)
 		} else if listOfVersionIds != nil {
-			output = newBlobVersionsTraverser(&blobResourceURL, blobPipeline, *ctx, recursive, includeDirectoryStubs, incrementEnumerationCounter, listOfVersionIds, cpkOptions)
+			output = newBlobVersionsTraverser(r, bsc, *ctx, includeDirectoryStubs, incrementEnumerationCounter, listOfVersionIds, cpkOptions)
 		} else {
-			output = newBlobTraverser(&blobResourceURL, blobPipeline, *ctx, recursive, includeDirectoryStubs, incrementEnumerationCounter, s2sPreserveBlobTags, cpkOptions, includeDeleted, includeSnapshot, includeVersion, preservePermissions)
+			output = newBlobTraverser(r, bsc, *ctx, recursive, includeDirectoryStubs, incrementEnumerationCounter, s2sPreserveBlobTags, cpkOptions, includeDeleted, includeSnapshot, includeVersion, preservePermissions)
 		}
 	case common.ELocation.S3():
 		resourceURL, err := resource.FullURL()
