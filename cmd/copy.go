// Copyright © 2017 Microsoft <wastore@microsoft.com>
//
// Permission is hereby granted, free of charge, to any person obtaining a copy
// of this software and associated documentation files (the "Software"), to deal
// in the Software without restriction, including without limitation the rights
// to use, copy, modify, merge, publish, distribute, sublicense, and/or sell
// copies of the Software, and to permit persons to whom the Software is
// furnished to do so, subject to the following conditions:
//
// The above copyright notice and this permission notice shall be included in
// all copies or substantial portions of the Software.
//
// THE SOFTWARE IS PROVIDED "AS IS", WITHOUT WARRANTY OF ANY KIND, EXPRESS OR
// IMPLIED, INCLUDING BUT NOT LIMITED TO THE WARRANTIES OF MERCHANTABILITY,
// FITNESS FOR A PARTICULAR PURPOSE AND NONINFRINGEMENT. IN NO EVENT SHALL THE
// AUTHORS OR COPYRIGHT HOLDERS BE LIABLE FOR ANY CLAIM, DAMAGES OR OTHER
// LIABILITY, WHETHER IN AN ACTION OF CONTRACT, TORT OR OTHERWISE, ARISING FROM,
// OUT OF OR IN CONNECTION WITH THE SOFTWARE OR THE USE OR OTHER DEALINGS IN
// THE SOFTWARE.

package cmd

import (
	"bufio"
	"context"
	"encoding/json"
	"errors"
	"fmt"
	"io"
	"math"
	"net/url"
	"os"
	"runtime"
	"strings"
	"sync"
	"time"

	"github.com/Azure/azure-pipeline-go/pipeline"

	"github.com/Azure/azure-storage-blob-go/azblob"
	"github.com/spf13/cobra"

	"github.com/Azure/azure-storage-azcopy/v10/common"
	"github.com/Azure/azure-storage-azcopy/v10/ste"
)

const pipingUploadParallelism = 5
const pipingDefaultBlockSize = 8 * 1024 * 1024

// For networking throughput in Mbps, (and only for networking), we divide by 1000*1000 (not 1024 * 1024) because
// networking is traditionally done in base 10 units (not base 2).
// E.g. "gigabit ethernet" means 10^9 bits/sec, not 2^30. So by using base 10 units
// we give the best correspondence to the sizing of the user's network pipes.
// See https://networkengineering.stackexchange.com/questions/3628/iec-or-si-units-binary-prefixes-used-for-network-measurement
// NOTE that for everything else in the app (e.g. sizes of files) we use the base 2 units (i.e. 1024 * 1024) because
// for RAM and disk file sizes, it is conventional to use the power-of-two-based units.
const base10Mega = 1000 * 1000

const pipeLocation = "~pipe~"

const PreservePermissionsFlag = "preserve-permissions"

// represents the raw copy command input from the user
type rawCopyCmdArgs struct {
	// from arguments
	src    string
	dst    string
	fromTo string
	//blobUrlForRedirection string

	// new include/exclude only apply to file names
	// implemented for remove (and sync) only
	include               string
	exclude               string
	includePath           string // NOTE: This gets handled like list-of-files! It may LOOK like a bug, but it is not.
	excludePath           string
	includeRegex          string
	excludeRegex          string
	includeFileAttributes string
	excludeFileAttributes string
	includeBefore         string
	includeAfter          string
	legacyInclude         string // used only for warnings
	legacyExclude         string // used only for warnings
	listOfVersionIDs      string

	// filters from flags
	listOfFilesToCopy string
	recursive         bool
	followSymlinks    bool
	autoDecompress    bool
	// forceWrite flag is used to define the User behavior
	// to overwrite the existing blobs or not.
	forceWrite      string
	forceIfReadOnly bool

	// options from flags
	blockSizeMB              float64
	metadata                 string
	contentType              string
	contentEncoding          string
	contentDisposition       string
	contentLanguage          string
	cacheControl             string
	noGuessMimeType          bool
	preserveLastModifiedTime bool
	putMd5                   bool
	md5ValidationOption      string
	CheckLength              bool
	deleteSnapshotsOption    string
	dryrun                   bool

	blobTags string
	// defines the type of the blob at the destination in case of upload / account to account copy
	blobType      string
	blockBlobTier string
	pageBlobTier  string
	output        string // TODO: Is this unused now? replaced with param at root level?
	logVerbosity  string
	// list of blobTypes to exclude while enumerating the transfer
	excludeBlobType string
	// Opt-in flag to persist SMB ACLs to Azure Files.
	preserveSMBPermissions bool
	preservePermissions    bool // Separate flag so that we don't get funkiness with two "flags" targeting the same boolean
	preserveOwner          bool // works in conjunction with preserveSmbPermissions
	// Opt-in flag to persist additional SMB properties to Azure Files. Named ...info instead of ...properties
	// because the latter was similar enough to preserveSMBPermissions to induce user error
	preserveSMBInfo bool
	// Opt-in flag to preserve the blob index tags during service to service transfer.
	s2sPreserveBlobTags bool
	// Flag to enable Window's special privileges
	backupMode bool
	// whether user wants to preserve full properties during service to service copy, the default value is true.
	// For S3 and Azure File non-single file source, as list operation doesn't return full properties of objects/files,
	// to preserve full properties AzCopy needs to send one additional request per object/file.
	s2sPreserveProperties bool
	// useful when preserveS3Properties set to true, enables get S3 objects' or Azure files' properties during s2s copy in backend, the default value is true
	s2sGetPropertiesInBackend bool
	// whether user wants to preserve access tier during service to service copy, the default value is true.
	// In some case, e.g. target is a GPv1 storage account, access tier cannot be set properly.
	// In such cases, use s2sPreserveAccessTier=false to bypass the access tier copy.
	// For more details, please refer to https://docs.microsoft.com/en-us/azure/storage/blobs/storage-blob-storage-tiers
	s2sPreserveAccessTier bool
	// whether user wants to check if source has changed after enumerating, the default value is true.
	// For S2S copy, as source is a remote resource, validating whether source has changed need additional request costs.
	s2sSourceChangeValidation bool
	// specify how user wants to handle invalid metadata.
	s2sInvalidMetadataHandleOption string

	// internal override to enforce strip-top-dir
	internalOverrideStripTopDir bool

	// whether to include blobs that have metadata 'hdi_isfolder = true'
	includeDirectoryStubs bool

	// whether to disable automatic decoding of illegal chars on Windows
	disableAutoDecoding bool

	// Optional flag to encrypt user data with user provided key.
	// Key is provide in the REST request itself
	// Provided key (EncryptionKey and EncryptionKeySHA256) and its hash will be fetched from environment variables
	// Set EncryptionAlgorithm = "AES256" by default.
	cpkInfo bool
	// Key is present in AzureKeyVault and Azure KeyVault is linked with storage account.
	// Provided key name will be fetched from Azure Key Vault and will be used to encrypt the data
	cpkScopeInfo string

	// Optional flag that permanently deletes soft-deleted snapshots/versions
	permanentDeleteOption string
}

func (raw *rawCopyCmdArgs) parsePatterns(pattern string) (cookedPatterns []string) {
	cookedPatterns = make([]string, 0)
	rawPatterns := strings.Split(pattern, ";")
	for _, pattern := range rawPatterns {

		// skip the empty patterns
		if len(pattern) != 0 {
			cookedPatterns = append(cookedPatterns, pattern)
		}
	}

	return
}

// blocSizeInBytes converts a FLOATING POINT number of MiB, to a number of bytes
// A non-nil error is returned if the conversion is not possible to do accurately (e.g. it comes out of a fractional number of bytes)
// The purpose of using floating point is to allow specialist users (e.g. those who want small block sizes to tune their read IOPS)
// to use fractions of a MiB. E.g.
// 0.25 = 256 KiB
// 0.015625 = 16 KiB
func blockSizeInBytes(rawBlockSizeInMiB float64) (int64, error) {
	if rawBlockSizeInMiB < 0 {
		return 0, errors.New("negative block size not allowed")
	}
	rawSizeInBytes := rawBlockSizeInMiB * 1024 * 1024 // internally we use bytes, but users' convenience the command line uses MiB
	if rawSizeInBytes > math.MaxInt64 {
		return 0, errors.New("block size too big for int64")
	}
	const epsilon = 0.001 // arbitrarily using a tolerance of 1000th of a byte
	_, frac := math.Modf(rawSizeInBytes)
	isWholeNumber := frac < epsilon || frac > 1.0-epsilon // frac is very close to 0 or 1, so rawSizeInBytes is (very close to) an integer
	if !isWholeNumber {
		return 0, fmt.Errorf("while fractional numbers of MiB are allowed as the block size, the fraction must result to a whole number of bytes. %.12f MiB resolves to %.3f bytes", rawBlockSizeInMiB, rawSizeInBytes)
	}
	return int64(math.Round(rawSizeInBytes)), nil
}

// returns result of stripping and if striptopdir is enabled
// if nothing happens, the original source is returned
func (raw rawCopyCmdArgs) stripTrailingWildcardOnRemoteSource(location common.Location) (result string, stripTopDir bool, err error) {
	result = raw.src
	resourceURL, err := url.Parse(result)
	gURLParts := common.NewGenericResourceURLParts(*resourceURL, location)

	if err != nil {
		err = fmt.Errorf("failed to parse url %s; %s", result, err)
		return
	}

	if strings.Contains(gURLParts.GetContainerName(), "*") {
		// Disallow container name search and object specifics
		if gURLParts.GetObjectName() != "" {
			err = errors.New("cannot combine a specific object name with an account-level search")
			return
		}

		// Return immediately here because we know this will be safe.
		return
	}

	// Trim the trailing /*.
	if strings.HasSuffix(resourceURL.RawPath, "/*") {
		resourceURL.RawPath = strings.TrimSuffix(resourceURL.RawPath, "/*")
		resourceURL.Path = strings.TrimSuffix(resourceURL.Path, "/*")
		stripTopDir = true
	}

	// Ensure there aren't any extra *s floating around.
	if strings.Contains(resourceURL.RawPath, "*") {
		err = errors.New("cannot use wildcards in the path section of the URL except in trailing \"/*\". If you wish to use * in your URL, manually encode it to %2A")
		return
	}

	result = resourceURL.String()

	return
}

func (raw rawCopyCmdArgs) cook() (CookedCopyCmdArgs, error) {
	cooked := CookedCopyCmdArgs{
		jobID: azcopyCurrentJobID,
	}

	err := cooked.LogVerbosity.Parse(raw.logVerbosity)
	if err != nil {
		return cooked, err
	}

	// set up the front end scanning logger
	azcopyScanningLogger = common.NewJobLogger(azcopyCurrentJobID, cooked.LogVerbosity, azcopyLogPathFolder, "-scanning")
	azcopyScanningLogger.OpenLog()
	glcm.RegisterCloseFunc(func() {
		azcopyScanningLogger.CloseLog()
	})

	/* We support DFS by using blob end-point of the account. We replace dfs by blob in src and dst */
	if src, dst := InferArgumentLocation(raw.src), InferArgumentLocation(raw.dst); src == common.ELocation.BlobFS() || dst == common.ELocation.BlobFS() {
		srcDfs := src == common.ELocation.BlobFS() && dst != common.ELocation.Local()
		if srcDfs {
			raw.src = strings.Replace(raw.src, ".dfs", ".blob", 1)
			glcm.Info("Switching to use blob endpoint on source account.")

		}

		dstDfs := dst == common.ELocation.BlobFS() && src != common.ELocation.Local()
		if dstDfs {
			raw.dst = strings.Replace(raw.dst, ".dfs", ".blob", 1)
			glcm.Info("Switching to use blob endpoint on destination account.")
		}

		cooked.isHNStoHNS = srcDfs && dstDfs
	}

	fromTo, err := ValidateFromTo(raw.src, raw.dst, raw.fromTo) // TODO: src/dst
	if err != nil {
		return cooked, err
	}

	var tempSrc string
	tempDest := raw.dst

	if strings.EqualFold(tempDest, common.Dev_Null) && runtime.GOOS == "windows" {
		tempDest = common.Dev_Null // map all capitalization of "NUL"/"nul" to one because (on Windows) they all mean the same thing
	}

	// Check if source has a trailing wildcard on a URL
	if fromTo.From().IsRemote() {
		tempSrc, cooked.StripTopDir, err = raw.stripTrailingWildcardOnRemoteSource(fromTo.From())

		if err != nil {
			return cooked, err
		}
	} else {
		tempSrc = raw.src
	}
	if raw.internalOverrideStripTopDir {
		cooked.StripTopDir = true
	}

	// Strip the SAS from the source and destination whenever there is SAS exists in URL.
	// Note: SAS could exists in source of S2S copy, even if the credential type is OAuth for destination.

	cooked.Source, err = SplitResourceString(tempSrc, fromTo.From())
	if err != nil {
		return cooked, err
	}

	cooked.Destination, err = SplitResourceString(tempDest, fromTo.To())
	if err != nil {
		return cooked, err
	}

	cooked.FromTo = fromTo
	cooked.Recursive = raw.recursive
	cooked.FollowSymlinks = raw.followSymlinks
	cooked.ForceIfReadOnly = raw.forceIfReadOnly
	if err = validateForceIfReadOnly(cooked.ForceIfReadOnly, cooked.FromTo); err != nil {
		return cooked, err
	}

	// copy&transform flags to type-safety
	err = cooked.ForceWrite.Parse(raw.forceWrite)
	if err != nil {
		return cooked, err
	}
	allowAutoDecompress := fromTo == common.EFromTo.BlobLocal() || fromTo == common.EFromTo.FileLocal()
	if raw.autoDecompress && !allowAutoDecompress {
		return cooked, errors.New("automatic decompression is only supported for downloads from Blob and Azure Files") // as at Sept 2019, our ADLS Gen 2 Swagger does not include content-encoding for directory (path) listings so we can't support it there
	}
	cooked.autoDecompress = raw.autoDecompress

	// cooked.StripTopDir is effectively a workaround for the lack of wildcards in remote sources.
	// Local, however, still supports wildcards, and thus needs its top directory stripped whenever a wildcard is used.
	// Thus, we check for wildcards and instruct the processor to strip the top dir later instead of repeatedly checking cca.Source for wildcards.
	if fromTo.From() == common.ELocation.Local() && strings.Contains(cooked.Source.ValueLocal(), "*") {
		cooked.StripTopDir = true
	}

	cooked.blockSize, err = blockSizeInBytes(raw.blockSizeMB)
	if err != nil {
		return cooked, err
	}

	// parse the given blob type.
	err = cooked.blobType.Parse(raw.blobType)
	if err != nil {
		return cooked, err
	}

	// If the given blobType is AppendBlob, block-size-mb should not be greater than
	// 4MB.
	if cookedSize, _ := blockSizeInBytes(raw.blockSizeMB); cooked.blobType == common.EBlobType.AppendBlob() && cookedSize > common.MaxAppendBlobBlockSize {
		return cooked, fmt.Errorf("block size cannot be greater than 4MB for AppendBlob blob type")
	}

	err = cooked.blockBlobTier.Parse(raw.blockBlobTier)
	if err != nil {
		return cooked, err
	}
	err = cooked.pageBlobTier.Parse(raw.pageBlobTier)
	if err != nil {
		return cooked, err
	}

	// Everything uses the new implementation of list-of-files now.
	// This handles both list-of-files and include-path as a list enumerator.
	// This saves us time because we know *exactly* what we're looking for right off the bat.
	// Note that exclude-path is handled as a filter unlike include-path.

	if raw.legacyInclude != "" || raw.legacyExclude != "" {
		return cooked, fmt.Errorf("the include and exclude parameters have been replaced by include-pattern; include-path; exclude-pattern and exclude-path. For info, run: azcopy copy help")
	}

	if (len(raw.include) > 0 || len(raw.exclude) > 0) && cooked.FromTo == common.EFromTo.BlobFSTrash() {
		return cooked, fmt.Errorf("include/exclude flags are not supported for this destination")
		// note there's another, more rigorous check, in removeBfsResources()
	}

	// warn on exclude unsupported wildcards here. Include have to be later, to cover list-of-files
	raw.warnIfHasWildcard(excludeWarningOncer, "exclude-path", raw.excludePath)

	// unbuffered so this reads as we need it to rather than all at once in bulk
	listChan := make(chan string)
	var f *os.File

	if raw.listOfFilesToCopy != "" {
		f, err = os.Open(raw.listOfFilesToCopy)

		if err != nil {
			return cooked, fmt.Errorf("cannot open %s file passed with the list-of-file flag", raw.listOfFilesToCopy)
		}
	}

	// Prepare UTF-8 byte order marker
	utf8BOM := string([]byte{0xEF, 0xBB, 0xBF})

	go func() {
		defer close(listChan)

		addToChannel := func(v string, paramName string) {
			// empty strings should be ignored, otherwise the source root itself is selected
			if len(v) > 0 {
				raw.warnIfHasWildcard(includeWarningOncer, paramName, v)
				listChan <- v
			}
		}

		if f != nil {
			scanner := bufio.NewScanner(f)
			checkBOM := false
			headerLineNum := 0
			firstLineIsCurlyBrace := false

			for scanner.Scan() {
				v := scanner.Text()

				// Check if the UTF-8 BOM is on the first line and remove it if necessary.
				// Note that the UTF-8 BOM can be present on the same line feed as the first line of actual data, so just use TrimPrefix.
				// If the line feed were separate, the empty string would be skipped later.
				if !checkBOM {
					v = strings.TrimPrefix(v, utf8BOM)
					checkBOM = true
				}

				// provide clear warning if user uses old (obsolete) format by mistake
				if headerLineNum <= 1 {
					cleanedLine := strings.Replace(strings.Replace(v, " ", "", -1), "\t", "", -1)
					cleanedLine = strings.TrimSuffix(cleanedLine, "[") // don't care which line this is on, could be third line
					if cleanedLine == "{" && headerLineNum == 0 {
						firstLineIsCurlyBrace = true
					} else {
						const jsonStart = "{\"Files\":"
						jsonStartNoBrace := strings.TrimPrefix(jsonStart, "{")
						isJson := cleanedLine == jsonStart || firstLineIsCurlyBrace && cleanedLine == jsonStartNoBrace
						if isJson {
							glcm.Error("The format for list-of-files has changed. The old JSON format is no longer supported")
						}
					}
					headerLineNum++
				}

				addToChannel(v, "list-of-files")
			}
		}

		// This occurs much earlier than the other include or exclude filters. It would be preferable to move them closer later on in the refactor.
		includePathList := raw.parsePatterns(raw.includePath)

		for _, v := range includePathList {
			addToChannel(v, "include-path")
		}
	}()

	// A combined implementation reduces the amount of code duplication present.
	// However, it _does_ increase the amount of code-intertwining present.
	if raw.listOfFilesToCopy != "" && raw.includePath != "" {
		return cooked, errors.New("cannot combine list of files and include path")
	}

	if raw.listOfFilesToCopy != "" || raw.includePath != "" {
		cooked.ListOfFilesChannel = listChan
	}

	if raw.includeBefore != "" {
		// must set chooseEarliest = false, so that if there's an ambiguous local date, the latest will be returned
		// (since that's safest for includeBefore.  Better to choose the later time and do more work, than the earlier one and fail to pick up a changed file
		parsedIncludeBefore, err := IncludeBeforeDateFilter{}.ParseISO8601(raw.includeBefore, false)
		if err != nil {
			return cooked, err
		}
		cooked.IncludeBefore = &parsedIncludeBefore
	}

	if raw.includeAfter != "" {
		// must set chooseEarliest = true, so that if there's an ambiguous local date, the earliest will be returned
		// (since that's safest for includeAfter.  Better to choose the earlier time and do more work, than the later one and fail to pick up a changed file
		parsedIncludeAfter, err := IncludeAfterDateFilter{}.ParseISO8601(raw.includeAfter, true)
		if err != nil {
			return cooked, err
		}
		cooked.IncludeAfter = &parsedIncludeAfter
	}

	versionsChan := make(chan string)
	var filePtr *os.File
	// Get file path from user which would contain list of all versionIDs
	// Process the file line by line and then prepare a list of all version ids of the blob.
	if raw.listOfVersionIDs != "" {
		filePtr, err = os.Open(raw.listOfVersionIDs)
		if err != nil {
			return cooked, fmt.Errorf("cannot open %s file passed with the list-of-versions flag", raw.listOfVersionIDs)
		}
	}

	go func() {
		defer close(versionsChan)
		addToChannel := func(v string) {
			if len(v) > 0 {
				versionsChan <- v
			}
		}

		if filePtr != nil {
			scanner := bufio.NewScanner(filePtr)
			checkBOM := false
			for scanner.Scan() {
				v := scanner.Text()

				if !checkBOM {
					v = strings.TrimPrefix(v, utf8BOM)
					checkBOM = true
				}

				addToChannel(v)
			}
		}
	}()

	if raw.listOfVersionIDs != "" {
		cooked.ListOfVersionIDs = versionsChan
	}

	cooked.metadata = raw.metadata
	cooked.contentType = raw.contentType
	cooked.contentEncoding = raw.contentEncoding
	cooked.contentLanguage = raw.contentLanguage
	cooked.contentDisposition = raw.contentDisposition
	cooked.cacheControl = raw.cacheControl
	cooked.noGuessMimeType = raw.noGuessMimeType
	cooked.preserveLastModifiedTime = raw.preserveLastModifiedTime
	cooked.disableAutoDecoding = raw.disableAutoDecoding

	if cooked.FromTo.To() != common.ELocation.Blob() && raw.blobTags != "" {
		return cooked, errors.New("blob tags can only be set when transferring to blob storage")
	}
	blobTags := common.ToCommonBlobTagsMap(raw.blobTags)
	err = validateBlobTagsKeyValue(blobTags)
	if err != nil {
		return cooked, err
	}
	cooked.blobTags = blobTags

	// Check if user has provided `s2s-preserve-blob-tags` flag. If yes, we have to ensure that
	// 1. Both source and destination must be blob storages.
	// 2. `blob-tags` is not present as they create conflicting scenario of whether to preserve blob tags from the source or set user defined tags on the destination
	if raw.s2sPreserveBlobTags {
		if cooked.FromTo.From() != common.ELocation.Blob() || cooked.FromTo.To() != common.ELocation.Blob() {
			return cooked, errors.New("either source or destination is not a blob storage. blob index tags is a property of blobs only therefore both source and destination must be blob storage")
		} else if raw.blobTags != "" {
			return cooked, errors.New("both s2s-preserve-blob-tags and blob-tags flags cannot be used in conjunction")
		} else {
			cooked.S2sPreserveBlobTags = raw.s2sPreserveBlobTags
		}
	}

	// Setting CPK-N
	cpkOptions := common.CpkOptions{}
	// Setting CPK-N
	if raw.cpkScopeInfo != "" {
		if raw.cpkInfo {
			return cooked, errors.New("cannot use both cpk-by-name and cpk-by-value at the same time")
		}
		cpkOptions.CpkScopeInfo = raw.cpkScopeInfo
	}

	// Setting CPK-V
	// Get the key (EncryptionKey and EncryptionKeySHA256) value from environment variables when required.
	cpkOptions.CpkInfo = raw.cpkInfo

	if cpkOptions.CpkScopeInfo != "" || cpkOptions.CpkInfo {
		// We only support transfer from source encrypted by user key when user wishes to download.
		// Due to service limitation, S2S transfer is not supported for source encrypted by user key.
		if cooked.FromTo.IsDownload() {
			glcm.Info("Client Provided Key (CPK) for encryption/decryption is provided for download scenario. " +
				"Assuming source is encrypted.")
			cpkOptions.IsSourceEncrypted = true
		}

		// TODO: Remove these warnings once service starts supporting it
		if cooked.blockBlobTier != common.EBlockBlobTier.None() || cooked.pageBlobTier != common.EPageBlobTier.None() {
			glcm.Info("Tier is provided by user explicitly. Ignoring it because Azure Service currently does" +
				" not support setting tier when client provided keys are involved.")
		}
	}

	cooked.CpkOptions = cpkOptions

	// Make sure the given input is the one of the enums given by the blob SDK
	err = cooked.deleteSnapshotsOption.Parse(raw.deleteSnapshotsOption)
	if err != nil {
		return cooked, err
	}

	if cooked.contentType != "" {
		cooked.noGuessMimeType = true // As specified in the help text, noGuessMimeType is inferred here.
	}

	cooked.putMd5 = raw.putMd5
	err = cooked.md5ValidationOption.Parse(raw.md5ValidationOption)
	if err != nil {
		return cooked, err
	}
	globalBlobFSMd5ValidationOption = cooked.md5ValidationOption // workaround, to avoid having to pass this all the way through the chain of methods in enumeration, just for one weird and (presumably) temporary workaround

	cooked.CheckLength = raw.CheckLength
	// length of devnull will be 0, thus this will always fail unless downloading an empty file
	if cooked.Destination.Value == common.Dev_Null {
		cooked.CheckLength = false
	}

	// if redirection is triggered, avoid printing any output
	if cooked.isRedirection() {
		glcm.SetOutputFormat(common.EOutputFormat.None())
	}

	cooked.preserveSMBInfo = areBothLocationsSMBAware(cooked.FromTo)
	// If user has explicitly specified not to copy SMB Information, set cooked.preserveSMBInfo to false
	if !raw.preserveSMBInfo {
		cooked.preserveSMBInfo = false
	}

	if err = validatePreserveSMBPropertyOption(cooked.preserveSMBInfo, cooked.FromTo, &cooked.ForceWrite, "preserve-smb-info"); err != nil {
		return cooked, err
	}

	isUserPersistingPermissions := raw.preservePermissions || raw.preserveSMBPermissions
	if cooked.preserveSMBInfo && !isUserPersistingPermissions {
		glcm.Info("Please note: the preserve-permissions flag is set to false, thus AzCopy will not copy SMB ACLs between the source and destination. To learn more: https://aka.ms/AzCopyandAzureFiles.")
	}

	if err = validatePreserveSMBPropertyOption(isUserPersistingPermissions, cooked.FromTo, &cooked.ForceWrite, PreservePermissionsFlag); err != nil {
		return cooked, err
	}
	if err = validatePreserveOwner(raw.preserveOwner, cooked.FromTo); err != nil {
		return cooked, err
	}
	cooked.preservePermissions = common.NewPreservePermissionsOption(isUserPersistingPermissions, raw.preserveOwner, cooked.FromTo)
	if cooked.FromTo == common.EFromTo.BlobBlob() && cooked.preservePermissions.IsTruthy() {
		cooked.isHNStoHNS = true // override HNS settings, since if a user is tx'ing blob->blob and copying permissions, it's DEFINITELY going to be HNS (since perms don't exist w/o HNS).
	}

	cooked.IncludeDirectoryStubs = raw.includeDirectoryStubs || (cooked.isHNStoHNS && cooked.preservePermissions.IsTruthy())

	if err = crossValidateSymlinksAndPermissions(cooked.FollowSymlinks, cooked.preservePermissions.IsTruthy()); err != nil {
		return cooked, err
	}

	cooked.backupMode = raw.backupMode
	if err = validateBackupMode(cooked.backupMode, cooked.FromTo); err != nil {
		return cooked, err
	}

	// Make sure the given input is the one of the enums given by the blob SDK
	err = cooked.permanentDeleteOption.Parse(raw.permanentDeleteOption)
	if err != nil {
		return cooked, err
	}

	// check for the flag value relative to fromTo location type
	// Example1: for Local to Blob, preserve-last-modified-time flag should not be set to true
	// Example2: for Blob to Local, follow-symlinks, blob-tier flags should not be provided with values.
	switch cooked.FromTo {
	case common.EFromTo.LocalBlobFS():
		if cooked.blobType != common.EBlobType.Detect() {
			return cooked, fmt.Errorf("blob-type is not supported on ADLS Gen 2")
		}
		if cooked.preserveLastModifiedTime {
			return cooked, fmt.Errorf("preserve-last-modified-time is not supported while uploading")
		}
		if cooked.blockBlobTier != common.EBlockBlobTier.None() ||
			cooked.pageBlobTier != common.EPageBlobTier.None() {
			return cooked, fmt.Errorf("blob-tier is not supported while uploading to ADLS Gen 2")
		}
		if cooked.preservePermissions.IsTruthy() {
			return cooked, fmt.Errorf("preserve-smb-permissions is not supported while uploading to ADLS Gen 2")
		}
		if cooked.s2sPreserveProperties {
			return cooked, fmt.Errorf("s2s-preserve-properties is not supported while uploading")
		}
		if cooked.s2sPreserveAccessTier {
			return cooked, fmt.Errorf("s2s-preserve-access-tier is not supported while uploading")
		}
		if cooked.s2sInvalidMetadataHandleOption != common.DefaultInvalidMetadataHandleOption {
			return cooked, fmt.Errorf("s2s-handle-invalid-metadata is not supported while uploading")
		}
		if cooked.s2sSourceChangeValidation {
			return cooked, fmt.Errorf("s2s-detect-source-changed is not supported while uploading")
		}
	case common.EFromTo.LocalBlob():
		if cooked.preserveLastModifiedTime {
			return cooked, fmt.Errorf("preserve-last-modified-time is not supported while uploading to Blob Storage")
		}
		if cooked.s2sPreserveProperties {
			return cooked, fmt.Errorf("s2s-preserve-properties is not supported while uploading to Blob Storage")
		}
		if cooked.s2sPreserveAccessTier {
			return cooked, fmt.Errorf("s2s-preserve-access-tier is not supported while uploading to Blob Storage")
		}
		if cooked.s2sInvalidMetadataHandleOption != common.DefaultInvalidMetadataHandleOption {
			return cooked, fmt.Errorf("s2s-handle-invalid-metadata is not supported while uploading to Blob Storage")
		}
		if cooked.s2sSourceChangeValidation {
			return cooked, fmt.Errorf("s2s-detect-source-changed is not supported while uploading to Blob Storage")
		}
	case common.EFromTo.LocalFile():
		if cooked.preserveLastModifiedTime {
			return cooked, fmt.Errorf("preserve-last-modified-time is not supported while uploading")
		}
		if cooked.blockBlobTier != common.EBlockBlobTier.None() ||
			cooked.pageBlobTier != common.EPageBlobTier.None() {
			return cooked, fmt.Errorf("blob-tier is not supported while uploading to Azure File")
		}
		if cooked.s2sPreserveProperties {
			return cooked, fmt.Errorf("s2s-preserve-properties is not supported while uploading")
		}
		if cooked.s2sPreserveAccessTier {
			return cooked, fmt.Errorf("s2s-preserve-access-tier is not supported while uploading")
		}
		if cooked.s2sInvalidMetadataHandleOption != common.DefaultInvalidMetadataHandleOption {
			return cooked, fmt.Errorf("s2s-handle-invalid-metadata is not supported while uploading")
		}
		if cooked.s2sSourceChangeValidation {
			return cooked, fmt.Errorf("s2s-detect-source-changed is not supported while uploading")
		}
		if cooked.blobType != common.EBlobType.Detect() {
			return cooked, fmt.Errorf("blob-type is not supported on Azure File")
		}
	case common.EFromTo.BlobLocal(),
		common.EFromTo.FileLocal(),
		common.EFromTo.BlobFSLocal():
		if cooked.FollowSymlinks {
			return cooked, fmt.Errorf("follow-symlinks flag is not supported while downloading")
		}
		if cooked.blockBlobTier != common.EBlockBlobTier.None() ||
			cooked.pageBlobTier != common.EPageBlobTier.None() {
			return cooked, fmt.Errorf("blob-tier is not supported while downloading")
		}
		if cooked.noGuessMimeType {
			return cooked, fmt.Errorf("no-guess-mime-type is not supported while downloading")
		}
		if len(cooked.contentType) > 0 || len(cooked.contentEncoding) > 0 || len(cooked.contentLanguage) > 0 || len(cooked.contentDisposition) > 0 || len(cooked.cacheControl) > 0 || len(cooked.metadata) > 0 {
			return cooked, fmt.Errorf("content-type, content-encoding, content-language, content-disposition, cache-control, or metadata is not supported while downloading")
		}
		if cooked.s2sPreserveProperties {
			return cooked, fmt.Errorf("s2s-preserve-properties is not supported while downloading")
		}
		if cooked.s2sPreserveAccessTier {
			return cooked, fmt.Errorf("s2s-preserve-access-tier is not supported while downloading")
		}
		if cooked.s2sInvalidMetadataHandleOption != common.DefaultInvalidMetadataHandleOption {
			return cooked, fmt.Errorf("s2s-handle-invalid-metadata is not supported while downloading")
		}
		if cooked.s2sSourceChangeValidation {
			return cooked, fmt.Errorf("s2s-detect-source-changed is not supported while downloading")
		}
	case common.EFromTo.BlobFile(),
		common.EFromTo.S3Blob(),
		common.EFromTo.BlobBlob(),
		common.EFromTo.FileBlob(),
		common.EFromTo.FileFile(),
		common.EFromTo.GCPBlob():
		if cooked.preserveLastModifiedTime {
			return cooked, fmt.Errorf("preserve-last-modified-time is not supported while copying from service to service")
		}
		if cooked.FollowSymlinks {
			return cooked, fmt.Errorf("follow-symlinks flag is not supported while copying from service to service")
		}
		// blob type is not supported if destination is not blob
		if cooked.blobType != common.EBlobType.Detect() && cooked.FromTo.To() != common.ELocation.Blob() {
			return cooked, fmt.Errorf("blob-type is not supported for the scenario (%s)", cooked.FromTo.String())
		}

		// Setting blob tier is supported only when destination is a blob storage. Disabling it for all the other transfer scenarios.
		if (cooked.blockBlobTier != common.EBlockBlobTier.None() || cooked.pageBlobTier != common.EPageBlobTier.None()) &&
			cooked.FromTo.To() != common.ELocation.Blob() {
			return cooked, fmt.Errorf("blob-tier is not supported for the scenario (%s)", cooked.FromTo.String())
		}
		if cooked.noGuessMimeType {
			return cooked, fmt.Errorf("no-guess-mime-type is not supported while copying from service to service")
		}
		if len(cooked.contentType) > 0 || len(cooked.contentEncoding) > 0 || len(cooked.contentLanguage) > 0 || len(cooked.contentDisposition) > 0 || len(cooked.cacheControl) > 0 || len(cooked.metadata) > 0 {
			return cooked, fmt.Errorf("content-type, content-encoding, content-language, content-disposition, cache-control, or metadata is not supported while copying from service to service")
		}
	}
	if err = validatePutMd5(cooked.putMd5, cooked.FromTo); err != nil {
		return cooked, err
	}
	if err = validateMd5Option(cooked.md5ValidationOption, cooked.FromTo); err != nil {
		return cooked, err
	}

	// Because of some of our defaults, these must live down here and can't be properly checked.
	// TODO: Remove the above checks where they can't be done.
	cooked.s2sPreserveProperties = raw.s2sPreserveProperties
	cooked.s2sGetPropertiesInBackend = raw.s2sGetPropertiesInBackend
	cooked.s2sPreserveAccessTier = raw.s2sPreserveAccessTier
	cooked.s2sSourceChangeValidation = raw.s2sSourceChangeValidation

	// If the user has provided some input with excludeBlobType flag, parse the input.
	if len(raw.excludeBlobType) > 0 {
		// Split the string using delimiter ';' and parse the individual blobType
		blobTypes := strings.Split(raw.excludeBlobType, ";")
		for _, blobType := range blobTypes {
			var eBlobType common.BlobType
			err := eBlobType.Parse(blobType)
			if err != nil {
				return cooked, fmt.Errorf("error parsing the exclude-blob-type %s provided with exclude-blob-type flag ", blobType)
			}
			cooked.excludeBlobType = append(cooked.excludeBlobType, eBlobType.ToAzBlobType())
		}
	}

	err = cooked.s2sInvalidMetadataHandleOption.Parse(raw.s2sInvalidMetadataHandleOption)
	if err != nil {
		return cooked, err
	}

	// parse the filter patterns
	cooked.IncludePatterns = raw.parsePatterns(raw.include)
	cooked.ExcludePatterns = raw.parsePatterns(raw.exclude)
	cooked.ExcludePathPatterns = raw.parsePatterns(raw.excludePath)

	if (raw.includeFileAttributes != "" || raw.excludeFileAttributes != "") && fromTo.From() != common.ELocation.Local() {
		return cooked, errors.New("cannot check file attributes on remote objects")
	}
	cooked.IncludeFileAttributes = raw.parsePatterns(raw.includeFileAttributes)
	cooked.ExcludeFileAttributes = raw.parsePatterns(raw.excludeFileAttributes)

	cooked.includeRegex = raw.parsePatterns(raw.includeRegex)
	cooked.excludeRegex = raw.parsePatterns(raw.excludeRegex)

	cooked.dryrunMode = raw.dryrun

	return cooked, nil
}

var excludeWarningOncer = &sync.Once{}
var includeWarningOncer = &sync.Once{}

func (raw *rawCopyCmdArgs) warnIfHasWildcard(oncer *sync.Once, paramName string, value string) {
	if strings.Contains(value, "*") || strings.Contains(value, "?") {
		oncer.Do(func() {
			glcm.Info(fmt.Sprintf("*** Warning *** The %s parameter does not support wildcards. The wildcard "+
				"character provided will be interpreted literally and will not have any wildcard effect. To use wildcards "+
				"(in filenames only, not paths) use include-pattern or exclude-pattern", paramName))
		})
	}
}

// When other commands use the copy command arguments to cook cook, set the blobType to None and validation option
// else parsing the arguments will fail.
func (raw *rawCopyCmdArgs) setMandatoryDefaults() {
	raw.blobType = common.EBlobType.Detect().String()
	raw.blockBlobTier = common.EBlockBlobTier.None().String()
	raw.pageBlobTier = common.EPageBlobTier.None().String()
	raw.md5ValidationOption = common.DefaultHashValidationOption.String()
	raw.s2sInvalidMetadataHandleOption = common.DefaultInvalidMetadataHandleOption.String()
	raw.forceWrite = common.EOverwriteOption.True().String()
	raw.preserveOwner = common.PreserveOwnerDefault
}

func validateForceIfReadOnly(toForce bool, fromTo common.FromTo) error {
	targetIsFiles := fromTo.To() == common.ELocation.File() ||
		fromTo == common.EFromTo.FileTrash()
	targetIsWindowsFS := fromTo.To() == common.ELocation.Local() &&
		runtime.GOOS == "windows"
	targetIsOK := targetIsFiles || targetIsWindowsFS
	if toForce && !targetIsOK {
		return errors.New("force-if-read-only is only supported when the target is Azure Files or a Windows file system")
	}
	return nil
}

func areBothLocationsSMBAware(fromTo common.FromTo) bool {
	// preserverSMBInfo will be true by default for SMB-aware locations unless specified false.
	// 1. Upload (Windows -> Azure File)
	// 2. Download (Azure File -> Windows)
	// 3. S2S (Azure File -> Azure File)
	if runtime.GOOS == "windows" && (fromTo == common.EFromTo.LocalFile() || fromTo == common.EFromTo.FileLocal()) {
		return true
	} else if fromTo == common.EFromTo.FileFile() {
		return true
	} else {
		return false
	}
}

func validatePreserveSMBPropertyOption(toPreserve bool, fromTo common.FromTo, overwrite *common.OverwriteOption, flagName string) error {
	if toPreserve && !(fromTo == common.EFromTo.LocalFile() ||
		fromTo == common.EFromTo.FileLocal() ||
		fromTo == common.EFromTo.FileFile() ||
		fromTo == common.EFromTo.BlobBlob()) {
		return fmt.Errorf("%s is set but the job is not between %s-aware resources", flagName, common.IffString(flagName == PreservePermissionsFlag, "permission", "SMB"))
	}

	if toPreserve && (fromTo.IsUpload() || fromTo.IsDownload()) && runtime.GOOS != "windows" {
		return fmt.Errorf("%s is set but persistence for up/downloads is a Windows-only feature", flagName)
	}

	return nil
}

func validatePreserveOwner(preserve bool, fromTo common.FromTo) error {
	if fromTo.IsDownload() {
		return nil // it can be used in downloads
	}
	if preserve != common.PreserveOwnerDefault {
		return fmt.Errorf("flag --%s can only be used on downloads", common.PreserveOwnerFlagName)
	}
	return nil
}

func crossValidateSymlinksAndPermissions(followSymlinks, preservePermissions bool) error {
	if followSymlinks && preservePermissions {
		return errors.New("cannot follow symlinks when preserving permissions (since the correct permission inheritance behaviour for symlink targets is undefined)")
	}
	return nil
}

func validateBackupMode(backupMode bool, fromTo common.FromTo) error {
	if !backupMode {
		return nil
	}
	if runtime.GOOS != "windows" {
		return errors.New(common.BackupModeFlagName + " mode is only supported on Windows")
	}
	if fromTo.IsUpload() || fromTo.IsDownload() {
		return nil
	} else {
		return errors.New(common.BackupModeFlagName + " mode is only supported for uploads and downloads")
	}
}

func validatePutMd5(putMd5 bool, fromTo common.FromTo) error {
	// In case of S2S transfers, log info message to inform the users that MD5 check doesn't work for S2S Transfers.
	// This is because we cannot calculate MD5 hash of the data stored at a remote locations.
	if putMd5 && fromTo.IsS2S() {
		glcm.Info(" --put-md5 flag to check data consistency between source and destination is not applicable for S2S Transfers (i.e. When both the source and the destination are remote). AzCopy cannot compute MD5 hash of data stored at remote location.")
	}
	if putMd5 && !fromTo.IsUpload() {
		return fmt.Errorf("put-md5 is set but the job is not an upload")
	}
	return nil
}

func validateMd5Option(option common.HashValidationOption, fromTo common.FromTo) error {
	hasMd5Validation := option != common.DefaultHashValidationOption
	if hasMd5Validation && !fromTo.IsDownload() {
		return fmt.Errorf("check-md5 is set but the job is not a download")
	}
	return nil
}

// Valid tag key and value characters include:
// 1. Lowercase and uppercase letters (a-z, A-Z)
// 2. Digits (0-9)
// 3. A space ( )
// 4. Plus (+), minus (-), period (.), solidus (/), colon (:), equals (=), and underscore (_)
func isValidBlobTagsKeyValue(keyVal string) bool {
	for _, c := range keyVal {
		if !((c >= '0' && c <= '9') || (c >= 'A' && c <= 'Z') || (c >= 'a' && c <= 'z') || c == ' ' || c == '+' ||
			c == '-' || c == '.' || c == '/' || c == ':' || c == '=' || c == '_') {
			return false
		}
	}
	return true
}

// ValidateBlobTagsKeyValue
// The tag set may contain at most 10 tags. Tag keys and values are case sensitive.
// Tag keys must be between 1 and 128 characters, and tag values must be between 0 and 256 characters.
func validateBlobTagsKeyValue(bt common.BlobTags) error {
	if len(bt) > 10 {
		return errors.New("at-most 10 tags can be associated with a blob")
	}
	for k, v := range bt {
		key, err := url.QueryUnescape(k)
		if err != nil {
			return err
		}
		value, err := url.QueryUnescape(v)
		if err != nil {
			return err
		}

		if key == "" || len(key) > 128 || len(value) > 256 {
			return errors.New("tag keys must be between 1 and 128 characters, and tag values must be between 0 and 256 characters")
		}

		if !isValidBlobTagsKeyValue(key) {
			return errors.New("incorrect character set used in key: " + k)
		}

		if !isValidBlobTagsKeyValue(value) {
			return errors.New("incorrect character set used in value: " + v)
		}
	}
	return nil
}

// represents the processed copy command input from the user
type CookedCopyCmdArgs struct {
	// from arguments
	Source      common.ResourceString
	Destination common.ResourceString
	isHNStoHNS  bool // workaround to indicate that BlobBlob is actually HNS->HNS, since we shift to Blob instead of HNS.
	FromTo      common.FromTo

	// new include/exclude only apply to file names
	// implemented for remove (and sync) only
	// includePathPatterns are handled like a list-of-files. Do not panic. This is not a bug that it is not present here.
	IncludePatterns       []string
	ExcludePatterns       []string
	ExcludePathPatterns   []string
	IncludeFileAttributes []string
	ExcludeFileAttributes []string
	IncludeBefore         *time.Time
	IncludeAfter          *time.Time

	// include/exclude filters with regular expression (also for sync)
	includeRegex []string
	excludeRegex []string

	// list of version ids
	ListOfVersionIDs chan string
	// filters from flags
	ListOfFilesChannel chan string // Channels are nullable.
	Recursive          bool
	StripTopDir        bool
	FollowSymlinks     bool
	ForceWrite         common.OverwriteOption // says whether we should try to overwrite
	ForceIfReadOnly    bool                   // says whether we should _force_ any overwrites (triggered by forceWrite) to work on Azure Files objects that are set to read-only
	autoDecompress     bool

	// options from flags
	blockSize int64
	// list of blobTypes to exclude while enumerating the transfer
	excludeBlobType []azblob.BlobType
	blobType        common.BlobType
	// Blob index tags categorize data in your storage account utilizing key-value tag attributes.
	// These tags are automatically indexed and exposed as a queryable multi-dimensional index to easily find data.
	blobTags                 common.BlobTags
	blockBlobTier            common.BlockBlobTier
	pageBlobTier             common.PageBlobTier
	metadata                 string
	contentType              string
	contentEncoding          string
	contentLanguage          string
	contentDisposition       string
	cacheControl             string
	noGuessMimeType          bool
	preserveLastModifiedTime bool
	deleteSnapshotsOption    common.DeleteSnapshotsOption
	putMd5                   bool
	md5ValidationOption      common.HashValidationOption
	CheckLength              bool
	LogVerbosity             common.LogLevel
	// commandString hold the user given command which is logged to the Job log file
	commandString string

	// generated
	jobID common.JobID

	// extracted from the input
	credentialInfo common.CredentialInfo

	// variables used to calculate progress
	// intervalStartTime holds the last time value when the progress summary was fetched
	// the value of this variable is used to calculate the throughput
	// it gets updated every time the progress summary is fetched
	intervalStartTime        time.Time
	intervalBytesTransferred uint64

	// used to calculate job summary
	jobStartTime time.Time

	// this flag is set by the enumerator
	// it is useful to indicate whether we are simply waiting for the purpose of cancelling
	isEnumerationComplete bool

	// Whether the user wants to preserve the SMB ACLs assigned to their files when moving between resources that are SMB ACL aware.
	preservePermissions common.PreservePermissionsOption
	// Whether the user wants to preserve the SMB properties ...
	preserveSMBInfo bool

	// Whether to enable Windows special privileges
	backupMode bool

	// whether user wants to preserve full properties during service to service copy, the default value is true.
	// For S3 and Azure File non-single file source, as list operation doesn't return full properties of objects/files,
	// to preserve full properties AzCopy needs to send one additional request per object/file.
	s2sPreserveProperties bool
	// useful when preserveS3Properties set to true, enables get S3 objects' or Azure files' properties during s2s copy in backend, the default value is true
	s2sGetPropertiesInBackend bool
	// whether user wants to preserve access tier during service to service copy, the default value is true.
	// In some case, e.g. target is a GPv1 storage account, access tier cannot be set properly.
	// In such cases, use s2sPreserveAccessTier=false to bypass the access tier copy.
	// For more details, please refer to https://docs.microsoft.com/en-us/azure/storage/blobs/storage-blob-storage-tiers
	s2sPreserveAccessTier bool
	// whether user wants to check if source has changed after enumerating, the default value is true.
	// For S2S copy, as source is a remote resource, validating whether source has changed need additional request costs.
	s2sSourceChangeValidation bool
	// To specify whether user wants to preserve the blob index tags during service to service transfer.
	S2sPreserveBlobTags bool
	// specify how user wants to handle invalid metadata.
	s2sInvalidMetadataHandleOption common.InvalidMetadataHandleOption

	// followup/cleanup properties are NOT available on resume, and so should not be used for jobs that may be resumed
	// TODO: consider find a way to enforce that, or else to allow them to be preserved. Initially, they are just for benchmark jobs, so not a problem immediately because those jobs can't be resumed, by design.
	followupJobArgs   *CookedCopyCmdArgs
	priorJobExitCode  *common.ExitCode
	isCleanupJob      bool // triggers abbreviated status reporting, since we don't want full reporting for cleanup jobs
	cleanupJobMessage string

	// whether to include blobs that have metadata 'hdi_isfolder = true'
	IncludeDirectoryStubs bool

	// whether to disable automatic decoding of illegal chars on Windows
	disableAutoDecoding bool

	// specify if dry run mode on
	dryrunMode bool

<<<<<<< HEAD
	cpkOptions common.CpkOptions

	// Optional flag that permanently deletes soft deleted blobs
	permanentDeleteOption common.PermanentDeleteOption
=======
	CpkOptions common.CpkOptions
>>>>>>> 1d1988e9
}

func (cca *CookedCopyCmdArgs) isRedirection() bool {
	switch cca.FromTo {
	case common.EFromTo.BlobPipe():
		fallthrough
	case common.EFromTo.PipeBlob():
		return true
	default:
		return false
	}
}

func (cca *CookedCopyCmdArgs) process() error {

	err := common.SetBackupMode(cca.backupMode, cca.FromTo)
	if err != nil {
		return err
	}

	if cca.isRedirection() {
		err := cca.processRedirectionCopy()

		if err != nil {
			return err
		}

		// if no error, the operation is now complete
		glcm.Exit(nil, common.EExitCode.Success())
	}
	return cca.processCopyJobPartOrders()
}

// TODO discuss with Jeff what features should be supported by redirection, such as metadata, content-type, etc.
func (cca *CookedCopyCmdArgs) processRedirectionCopy() error {
	if cca.FromTo == common.EFromTo.PipeBlob() {
		return cca.processRedirectionUpload(cca.Destination, cca.blockSize)
	} else if cca.FromTo == common.EFromTo.BlobPipe() {
		return cca.processRedirectionDownload(cca.Source)
	}

	return fmt.Errorf("unsupported redirection type: %s", cca.FromTo)
}

func (cca *CookedCopyCmdArgs) processRedirectionDownload(blobResource common.ResourceString) error {

	ctx := context.WithValue(context.TODO(), ste.ServiceAPIVersionOverride, ste.DefaultServiceApiVersion)

	// step 0: check the Stdout before uploading
	_, err := os.Stdout.Stat()
	if err != nil {
		return fmt.Errorf("fatal: cannot write to Stdout due to error: %s", err.Error())
	}

	// The isPublic flag is useful in S2S transfers but doesn't much matter for download. Fortunately, no S2S happens here.
	// This means that if there's auth, there's auth. We're happy and can move on.
	// GetCredentialInfoForLocation also populates oauth token fields... so, it's very easy.
	credInfo, _, err := GetCredentialInfoForLocation(ctx, common.ELocation.Blob(), blobResource.Value, blobResource.SAS, true, cca.CpkOptions)

	if err != nil {
		return fmt.Errorf("fatal: cannot find auth on source blob URL: %s", err.Error())
	}

	// step 1: initialize pipeline
	p, err := createBlobPipeline(ctx, credInfo, pipeline.LogNone)
	if err != nil {
		return err
	}

	// step 2: parse source url
	u, err := blobResource.FullURL()
	if err != nil {
		return fmt.Errorf("fatal: cannot parse source blob URL due to error: %s", err.Error())
	}

	// step 3: start download
	blobURL := azblob.NewBlobURL(*u, p)
	clientProvidedKey := azblob.ClientProvidedKeyOptions{}
	if cca.CpkOptions.IsSourceEncrypted {
		clientProvidedKey = common.GetClientProvidedKey(cca.CpkOptions)
	}
	blobStream, err := blobURL.Download(ctx, 0, azblob.CountToEnd, azblob.BlobAccessConditions{}, false, clientProvidedKey)
	if err != nil {
		return fmt.Errorf("fatal: cannot download blob due to error: %s", err.Error())
	}

	blobBody := blobStream.Body(azblob.RetryReaderOptions{MaxRetryRequests: ste.MaxRetryPerDownloadBody})
	defer blobBody.Close()

	// step 4: pipe everything into Stdout
	_, err = io.Copy(os.Stdout, blobBody)
	if err != nil {
		return fmt.Errorf("fatal: cannot download blob to Stdout due to error: %s", err.Error())
	}

	return nil
}

func (cca *CookedCopyCmdArgs) processRedirectionUpload(blobResource common.ResourceString, blockSize int64) error {
	ctx := context.WithValue(context.TODO(), ste.ServiceAPIVersionOverride, ste.DefaultServiceApiVersion)

	// if no block size is set, then use default value
	if blockSize == 0 {
		blockSize = pipingDefaultBlockSize
	}

	// GetCredentialInfoForLocation populates oauth token fields... so, it's very easy.
	credInfo, _, err := GetCredentialInfoForLocation(ctx, common.ELocation.Blob(), blobResource.Value, blobResource.SAS, false, cca.CpkOptions)

	if err != nil {
		return fmt.Errorf("fatal: cannot find auth on source blob URL: %s", err.Error())
	}

	// step 0: initialize pipeline
	p, err := createBlobPipeline(ctx, credInfo, pipeline.LogNone)
	if err != nil {
		return err
	}

	// step 1: parse destination url
	u, err := blobResource.FullURL()
	if err != nil {
		return fmt.Errorf("fatal: cannot parse destination blob URL due to error: %s", err.Error())
	}

	// step 2: leverage high-level call in Blob SDK to upload stdin in parallel
	blockBlobUrl := azblob.NewBlockBlobURL(*u, p)
	metadataString := cca.metadata
	metadataMap := common.Metadata{}
	if len(metadataString) > 0 {
		for _, keyAndValue := range strings.Split(metadataString, ";") { // key/value pairs are separated by ';'
			kv := strings.Split(keyAndValue, "=") // key/value are separated by '='
			metadataMap[kv[0]] = kv[1]
		}
	}
	blobTags := cca.blobTags
	bbAccessTier := azblob.DefaultAccessTier
	if cca.blockBlobTier != common.EBlockBlobTier.None() {
		bbAccessTier = azblob.AccessTierType(cca.blockBlobTier.String())
	}
	_, err = azblob.UploadStreamToBlockBlob(ctx, os.Stdin, blockBlobUrl, azblob.UploadStreamToBlockBlobOptions{
		BufferSize:  int(blockSize),
		MaxBuffers:  pipingUploadParallelism,
		Metadata:    metadataMap.ToAzBlobMetadata(),
		BlobTagsMap: blobTags.ToAzBlobTagsMap(),
		BlobHTTPHeaders: azblob.BlobHTTPHeaders{
			ContentType:        cca.contentType,
			ContentLanguage:    cca.contentLanguage,
			ContentEncoding:    cca.contentEncoding,
			ContentDisposition: cca.contentDisposition,
			CacheControl:       cca.cacheControl,
		},
		BlobAccessTier:           bbAccessTier,
		ClientProvidedKeyOptions: common.GetClientProvidedKey(cca.CpkOptions),
	})

	return err
}

// handles the copy command
// dispatches the job order (in parts) to the storage engine
func (cca *CookedCopyCmdArgs) processCopyJobPartOrders() (err error) {
	ctx := context.WithValue(context.TODO(), ste.ServiceAPIVersionOverride, ste.DefaultServiceApiVersion)
	// Make AUTO default for Azure Files since Azure Files throttles too easily.
	if ste.JobsAdmin != nil && (cca.FromTo.From() == common.ELocation.File() || cca.FromTo.To() == common.ELocation.File()) {
		ste.JobsAdmin.SetConcurrencySettingsToAuto()
	}

	// Note: credential info here is only used by remove at the moment.
	// TODO: Get the entirety of remove into the new copyEnumeratorInit script so we can remove this
	//       and stop having two places in copy that we get credential info
	// verifies credential type and initializes credential info.
	// Note: Currently, only one credential type is necessary for source and destination.
	// For upload&download, only one side need credential.
	// For S2S copy, as azcopy-v10 use Put*FromUrl, only one credential is needed for destination.
	if cca.credentialInfo.CredentialType, err = getCredentialType(ctx, rawFromToInfo{
		fromTo:         cca.FromTo,
		source:         cca.Source.Value,
		destination:    cca.Destination.Value,
		sourceSAS:      cca.Source.SAS,
		destinationSAS: cca.Destination.SAS,
	}, cca.CpkOptions); err != nil {
		return err
	}

	// For OAuthToken credential, assign OAuthTokenInfo to CopyJobPartOrderRequest properly,
	// the info will be transferred to STE.
	if cca.credentialInfo.CredentialType == common.ECredentialType.OAuthToken() {
		uotm := GetUserOAuthTokenManagerInstance()
		// Get token from env var or cache.
		if tokenInfo, err := uotm.GetTokenInfo(ctx); err != nil {
			return err
		} else {
			cca.credentialInfo.OAuthTokenInfo = *tokenInfo
		}
	}

	// initialize the fields that are constant across all job part orders,
	// and for which we have sufficient info now to set them
	jobPartOrder := common.CopyJobPartOrderRequest{
		JobID:           cca.jobID,
		FromTo:          cca.FromTo,
		ForceWrite:      cca.ForceWrite,
		ForceIfReadOnly: cca.ForceIfReadOnly,
		AutoDecompress:  cca.autoDecompress,
		Priority:        common.EJobPriority.Normal(),
		LogLevel:        cca.LogVerbosity,
		ExcludeBlobType: cca.excludeBlobType,
		BlobAttributes: common.BlobTransferAttributes{
			BlobType:                 cca.blobType,
			BlockSizeInBytes:         cca.blockSize,
			ContentType:              cca.contentType,
			ContentEncoding:          cca.contentEncoding,
			ContentLanguage:          cca.contentLanguage,
			ContentDisposition:       cca.contentDisposition,
			CacheControl:             cca.cacheControl,
			BlockBlobTier:            cca.blockBlobTier,
			PageBlobTier:             cca.pageBlobTier,
			Metadata:                 cca.metadata,
			NoGuessMimeType:          cca.noGuessMimeType,
			PreserveLastModifiedTime: cca.preserveLastModifiedTime,
			PutMd5:                   cca.putMd5,
			MD5ValidationOption:      cca.md5ValidationOption,
			DeleteSnapshotsOption:    cca.deleteSnapshotsOption,
			// Setting tags when tags explicitly provided by the user through blob-tags flag
			BlobTagsString: cca.blobTags.ToString(),
		},
		CommandString:  cca.commandString,
		CredentialInfo: cca.credentialInfo,
	}

	from := cca.FromTo.From()

	jobPartOrder.DestinationRoot = cca.Destination

	jobPartOrder.SourceRoot = cca.Source
	jobPartOrder.SourceRoot.Value, err = GetResourceRoot(cca.Source.Value, from)
	if err != nil {
		return err
	}

	// Stripping the trailing /* for local occurs much later than stripping the trailing /* for remote resources.
	// TODO: Move these into the same place for maintainability.
	if diff := strings.TrimPrefix(cca.Source.Value, jobPartOrder.SourceRoot.Value); cca.FromTo.From().IsLocal() &&
		diff == "*" || diff == common.OS_PATH_SEPARATOR+"*" || diff == common.AZCOPY_PATH_SEPARATOR_STRING+"*" {
		// trim the /*
		cca.Source.Value = jobPartOrder.SourceRoot.Value
		// set stripTopDir to true so that --list-of-files/--include-path play nice
		cca.StripTopDir = true
	}

	// depending on the source and destination type, we process the cp command differently
	// Create enumerator and do enumerating
	switch cca.FromTo {
	case common.EFromTo.LocalBlob(),
		common.EFromTo.LocalBlobFS(),
		common.EFromTo.LocalFile(),
		common.EFromTo.BlobLocal(),
		common.EFromTo.FileLocal(),
		common.EFromTo.BlobFSLocal(),
		common.EFromTo.BlobBlob(),
		common.EFromTo.FileBlob(),
		common.EFromTo.FileFile(),
		common.EFromTo.BlobFile(),
		common.EFromTo.S3Blob(),
		common.EFromTo.GCPBlob(),
		common.EFromTo.BenchmarkBlob(),
		common.EFromTo.BenchmarkBlobFS(),
		common.EFromTo.BenchmarkFile():

		var e *CopyEnumerator
		e, err = cca.initEnumerator(jobPartOrder, ctx)
		if err != nil {
			return err
		}

		err = e.enumerate()
	case common.EFromTo.BlobTrash(), common.EFromTo.FileTrash():
		e, createErr := newRemoveEnumerator(cca)
		if createErr != nil {
			return createErr
		}

		err = e.enumerate()

	case common.EFromTo.BlobFSTrash():
		// TODO merge with BlobTrash case
		err = removeBfsResources(cca)

	// TODO: Hide the File to Blob direction temporarily, as service support on-going.
	// case common.EFromTo.FileBlob():
	// 	e := copyFileToNEnumerator(jobPartOrder)
	// 	err = e.enumerate(cca)
	default:
		return fmt.Errorf("copy direction %v is not supported\n", cca.FromTo)
	}

	if err != nil {
		if err == NothingToRemoveError || err == NothingScheduledError {
			return err // don't wrap it with anything that uses the word "error"
		} else {
			return fmt.Errorf("cannot start job due to error: %s.\n", err)
		}
	}

	return nil
}

// wraps call to lifecycle manager to wait for the job to complete
// if blocking is specified to true, then this method will never return
// if blocking is specified to false, then another goroutine spawns and wait out the job
func (cca *CookedCopyCmdArgs) waitUntilJobCompletion(blocking bool) {
	// print initial message to indicate that the job is starting
	// if on dry run mode do not want to print message since no  job is being done
	if !cca.dryrunMode {
		glcm.Init(common.GetStandardInitOutputBuilder(cca.jobID.String(),
			fmt.Sprintf("%s%s%s.log",
				azcopyLogPathFolder,
				common.OS_PATH_SEPARATOR,
				cca.jobID),
			cca.isCleanupJob,
			cca.cleanupJobMessage))
	}

	// initialize the times necessary to track progress
	cca.jobStartTime = time.Now()
	cca.intervalStartTime = time.Now()
	cca.intervalBytesTransferred = 0

	// hand over control to the lifecycle manager if blocking
	if blocking {
		glcm.InitiateProgressReporting(cca)
		glcm.SurrenderControl()
	} else {
		// non-blocking, return after spawning a go routine to watch the job
		glcm.InitiateProgressReporting(cca)
	}
}

func (cca *CookedCopyCmdArgs) Cancel(lcm common.LifecycleMgr) {
	// prompt for confirmation, except when enumeration is complete
	if !cca.isEnumerationComplete {
		answer := lcm.Prompt("The source enumeration is not complete, "+
			"cancelling the job at this point means it cannot be resumed.",
			common.PromptDetails{
				PromptType: common.EPromptType.Cancel(),
				ResponseOptions: []common.ResponseOption{
					common.EResponseOption.Yes(),
					common.EResponseOption.No(),
				},
			})

		if answer != common.EResponseOption.Yes() {
			// user aborted cancel
			return
		}
	}

	err := cookedCancelCmdArgs{jobID: cca.jobID}.process()
	if err != nil {
		lcm.Error("error occurred while cancelling the job " + cca.jobID.String() + ": " + err.Error())
	}
}

func (cca *CookedCopyCmdArgs) hasFollowup() bool {
	return cca.followupJobArgs != nil
}

func (cca *CookedCopyCmdArgs) launchFollowup(priorJobExitCode common.ExitCode) {
	go func() {
		glcm.AllowReinitiateProgressReporting()
		cca.followupJobArgs.priorJobExitCode = &priorJobExitCode
		err := cca.followupJobArgs.process()
		if err == NothingToRemoveError {
			glcm.Info("Cleanup completed (nothing needed to be deleted)")
			glcm.Exit(nil, common.EExitCode.Success())
		} else if err != nil {
			glcm.Error("failed to perform followup/cleanup job due to error: " + err.Error())
		}
		glcm.SurrenderControl()
	}()
}

func (cca *CookedCopyCmdArgs) getSuccessExitCode() common.ExitCode {
	if cca.priorJobExitCode != nil {
		return *cca.priorJobExitCode // in a chain of jobs our best case outcome is whatever the predecessor(s) finished with
	} else {
		return common.EExitCode.Success()
	}
}

func (cca *CookedCopyCmdArgs) ReportProgressOrExit(lcm common.LifecycleMgr) (totalKnownCount uint32) {
	// fetch a job status
	var summary common.ListJobSummaryResponse
	Rpc(common.ERpcCmd.ListJobSummary(), &cca.jobID, &summary)
	glcmSwapOnce.Do(func() {
		Rpc(common.ERpcCmd.GetJobLCMWrapper(), &cca.jobID, &glcm)
	})
	summary.IsCleanupJob = cca.isCleanupJob // only FE knows this, so we can only set it here
	cleanupStatusString := fmt.Sprintf("Cleanup %v/%v", summary.TransfersCompleted, summary.TotalTransfers)

	jobDone := summary.JobStatus.IsJobDone()
	totalKnownCount = summary.TotalTransfers

	// if json is not desired, and job is done, then we generate a special end message to conclude the job
	duration := time.Now().Sub(cca.jobStartTime) // report the total run time of the job

	if jobDone {
		exitCode := cca.getSuccessExitCode()
		if summary.TransfersFailed > 0 {
			exitCode = common.EExitCode.Error()
		}

		builder := func(format common.OutputFormat) string {
			if format == common.EOutputFormat.Json() {
				jsonOutput, err := json.Marshal(summary)
				common.PanicIfErr(err)
				return string(jsonOutput)
			} else {
				screenStats, logStats := formatExtraStats(cca.FromTo, summary.AverageIOPS, summary.AverageE2EMilliseconds, summary.NetworkErrorPercentage, summary.ServerBusyPercentage)

				output := fmt.Sprintf(
					`

Job %s summary
Elapsed Time (Minutes): %v
Number of File Transfers: %v
Number of Folder Property Transfers: %v
Total Number of Transfers: %v
Number of Transfers Completed: %v
Number of Transfers Failed: %v
Number of Transfers Skipped: %v
TotalBytesTransferred: %v
Final Job Status: %v%s%s
`,
					summary.JobID.String(),
					ste.ToFixed(duration.Minutes(), 4),
					summary.FileTransfers,
					summary.FolderPropertyTransfers,
					summary.TotalTransfers,
					summary.TransfersCompleted,
					summary.TransfersFailed,
					summary.TransfersSkipped,
					summary.TotalBytesTransferred,
					summary.JobStatus,
					screenStats,
					formatPerfAdvice(summary.PerformanceAdvice))

				// abbreviated output for cleanup jobs
				if cca.isCleanupJob {
					output = fmt.Sprintf("%s: %s)", cleanupStatusString, summary.JobStatus)
				}

				// log to job log
				jobMan, exists := ste.JobsAdmin.JobMgr(summary.JobID)
				if exists {
					jobMan.Log(pipeline.LogInfo, logStats+"\n"+output)
				}
				return output
			}
		}

		if cca.hasFollowup() {
			lcm.Exit(builder, common.EExitCode.NoExit()) // leave the app running to process the followup
			cca.launchFollowup(exitCode)
			lcm.SurrenderControl() // the followup job will run on its own goroutines
		} else {
			lcm.Exit(builder, exitCode)
		}
	}

	var computeThroughput = func() float64 {
		// compute the average throughput for the last time interval
		bytesInMb := float64(float64(summary.BytesOverWire-cca.intervalBytesTransferred) / float64(base10Mega))
		timeElapsed := time.Since(cca.intervalStartTime).Seconds()

		// reset the interval timer and byte count
		cca.intervalStartTime = time.Now()
		cca.intervalBytesTransferred = summary.BytesOverWire

		return common.Iffloat64(timeElapsed != 0, bytesInMb/timeElapsed, 0) * 8
	}

	glcm.Progress(func(format common.OutputFormat) string {
		if format == common.EOutputFormat.Json() {
			jsonOutput, err := json.Marshal(summary)
			common.PanicIfErr(err)
			return string(jsonOutput)
		} else {
			// abbreviated output for cleanup jobs
			if cca.isCleanupJob {
				return cleanupStatusString
			}

			// if json is not needed, then we generate a message that goes nicely on the same line
			// display a scanning keyword if the job is not completely ordered
			var scanningString = " (scanning...)"
			if summary.CompleteJobOrdered {
				scanningString = ""
			}

			throughput := computeThroughput()
			throughputString := fmt.Sprintf("2-sec Throughput (Mb/s): %v", ste.ToFixed(throughput, 4))
			if throughput == 0 {
				// As there would be case when no bits sent from local, e.g. service side copy, when throughput = 0, hide it.
				throughputString = ""
			}

			// indicate whether constrained by disk or not
			isBenchmark := cca.FromTo.From() == common.ELocation.Benchmark()
			perfString, diskString := getPerfDisplayText(summary.PerfStrings, summary.PerfConstraint, duration, isBenchmark)

			return fmt.Sprintf("%.1f %%, %v Done, %v Failed, %v Pending, %v Skipped, %v Total%s, %s%s%s",
				summary.PercentComplete,
				summary.TransfersCompleted,
				summary.TransfersFailed,
				summary.TotalTransfers-(summary.TransfersCompleted+summary.TransfersFailed+summary.TransfersSkipped),
				summary.TransfersSkipped, summary.TotalTransfers, scanningString, perfString, throughputString, diskString)
		}
	})

	return
}

func formatPerfAdvice(advice []common.PerformanceAdvice) string {
	if len(advice) == 0 {
		return ""
	}
	b := strings.Builder{}
	b.WriteString("\n\n") // two newlines to separate the perf results from everything else
	b.WriteString("Performance benchmark results: \n")
	b.WriteString("Note: " + common.BenchmarkPreviewNotice + "\n")
	for _, a := range advice {
		b.WriteString("\n")
		pri := "Main"
		if !a.PriorityAdvice {
			pri = "Additional"
		}
		b.WriteString(pri + " Result:\n")
		b.WriteString("  Code:   " + a.Code + "\n")
		b.WriteString("  Desc:   " + a.Title + "\n")
		b.WriteString("  Reason: " + a.Reason + "\n")
	}
	b.WriteString("\n")
	b.WriteString(common.BenchmarkFinalDisclaimer)
	if runtime.GOOS == "linux" {
		b.WriteString(common.BenchmarkLinuxExtraDisclaimer)
	}
	return b.String()
}

// format extra stats to include in the log.  If benchmarking, also output them on screen (but not to screen in normal
// usage because too cluttered)
func formatExtraStats(fromTo common.FromTo, avgIOPS int, avgE2EMilliseconds int, networkErrorPercent float32, serverBusyPercent float32) (screenStats, logStats string) {
	logStats = fmt.Sprintf(
		`

Diagnostic stats:
IOPS: %v
End-to-end ms per request: %v
Network Errors: %.2f%%
Server Busy: %.2f%%`,
		avgIOPS, avgE2EMilliseconds, networkErrorPercent, serverBusyPercent)

	if fromTo.From() == common.ELocation.Benchmark() {
		screenStats = logStats
		logStats = "" // since will display in the screen stats, and they get logged too
	}

	return
}

// Is disk speed looking like a constraint on throughput?  Ignore the first little-while,
// to give an (arbitrary) amount of time for things to reach steady-state.
func getPerfDisplayText(perfDiagnosticStrings []string, constraint common.PerfConstraint, durationOfJob time.Duration, isBench bool) (perfString string, diskString string) {
	perfString = ""
	if shouldDisplayPerfStates() {
		perfString = "[States: " + strings.Join(perfDiagnosticStrings, ", ") + "], "
	}

	haveBeenRunningLongEnoughToStabilize := durationOfJob.Seconds() > 30                                    // this duration is an arbitrary guesstimate
	if constraint != common.EPerfConstraint.Unknown() && haveBeenRunningLongEnoughToStabilize && !isBench { // don't display when benchmarking, because we got some spurious slow "disk" constraint reports there - which would be confusing given there is no disk in release 1 of benchmarking
		diskString = fmt.Sprintf(" (%s may be limiting speed)", constraint)
	} else {
		diskString = ""
	}
	return
}

func shouldDisplayPerfStates() bool {
	return glcm.GetEnvironmentVariable(common.EEnvironmentVariable.ShowPerfStates()) != ""
}

func isStdinPipeIn() (bool, error) {
	// check the Stdin to see if we are uploading or downloading
	info, err := os.Stdin.Stat()
	if err != nil {
		return false, fmt.Errorf("fatal: failed to read from Stdin due to error: %s", err)
	}

	// if the stdin is a named pipe, then we assume there will be data on the stdin
	// the reason for this assumption is that we do not know when will the data come in
	// it could come in right away, or come in 10 minutes later
	return info.Mode()&(os.ModeNamedPipe|os.ModeSocket) != 0, nil
}

// TODO check file size, max is 4.75TB
func init() {
	raw := rawCopyCmdArgs{}

	// cpCmd represents the cp command
	cpCmd := &cobra.Command{
		Use:        "copy [source] [destination]",
		Aliases:    []string{"cp", "c"},
		SuggestFor: []string{"cpy", "cy", "mv"}, //TODO why does message appear twice on the console
		Short:      copyCmdShortDescription,
		Long:       copyCmdLongDescription,
		Example:    copyCmdExample,
		Args: func(cmd *cobra.Command, args []string) error {
			if len(args) == 1 { // redirection
				// Enforce the usage of from-to flag when pipes are involved
				if raw.fromTo == "" {
					return fmt.Errorf("fatal: from-to argument required, PipeBlob (upload) or BlobPipe (download) is acceptable")
				}
				var userFromTo common.FromTo
				err := userFromTo.Parse(raw.fromTo)
				if err != nil || (userFromTo != common.EFromTo.PipeBlob() && userFromTo != common.EFromTo.BlobPipe()) {
					return fmt.Errorf("fatal: invalid from-to argument passed: %s", raw.fromTo)
				}

				if userFromTo == common.EFromTo.PipeBlob() {
					// Case 1: PipeBlob. Check for the std input pipe
					stdinPipeIn, err := isStdinPipeIn()
					if stdinPipeIn == false || err != nil {
						return fmt.Errorf("fatal: failed to read from Stdin due to error: %s", err)
					}
					raw.src = pipeLocation
					raw.dst = args[0]
				} else {
					// Case 2: BlobPipe. In this case if pipe is missing, content will be echoed on the terminal
					raw.src = args[0]
					raw.dst = pipeLocation
				}
			} else if len(args) == 2 { // normal copy
				raw.src = args[0]
				raw.dst = args[1]

				// under normal copy, we may ask the user questions such as whether to overwrite a file
				glcm.EnableInputWatcher()
				if cancelFromStdin {
					glcm.EnableCancelFromStdIn()
				}
			} else {
				return errors.New("wrong number of arguments, please refer to the help page on usage of this command")
			}
			return nil
		},
		Run: func(cmd *cobra.Command, args []string) {
			cooked, err := raw.cook()
			if err != nil {
				glcm.Error("failed to parse user input due to error: " + err.Error())
			}

			glcm.Info("Scanning...")

			cooked.commandString = copyHandlerUtil{}.ConstructCommandStringFromArgs()
			err = cooked.process()
			if err != nil {
				glcm.Error("failed to perform copy command due to error: " + err.Error())
			}

			if cooked.dryrunMode {
				glcm.Exit(nil, common.EExitCode.Success())
			}

			glcm.SurrenderControl()
		},
	}
	rootCmd.AddCommand(cpCmd)

	// filters change which files get transferred
	cpCmd.PersistentFlags().BoolVar(&raw.followSymlinks, "follow-symlinks", false, "Follow symbolic links when uploading from local file system.")
	cpCmd.PersistentFlags().StringVar(&raw.includeBefore, common.IncludeBeforeFlagName, "", "Include only those files modified before or on the given date/time. The value should be in ISO8601 format. If no timezone is specified, the value is assumed to be in the local timezone of the machine running AzCopy. E.g. '2020-08-19T15:04:00Z' for a UTC time, or '2020-08-19' for midnight (00:00) in the local timezone. As of AzCopy 10.7, this flag applies only to files, not folders, so folder properties won't be copied when using this flag with --preserve-smb-info or --preserve-smb-permissions.")
	cpCmd.PersistentFlags().StringVar(&raw.includeAfter, common.IncludeAfterFlagName, "", "Include only those files modified on or after the given date/time. The value should be in ISO8601 format. If no timezone is specified, the value is assumed to be in the local timezone of the machine running AzCopy. E.g. '2020-08-19T15:04:00Z' for a UTC time, or '2020-08-19' for midnight (00:00) in the local timezone. As of AzCopy 10.5, this flag applies only to files, not folders, so folder properties won't be copied when using this flag with --preserve-smb-info or --preserve-smb-permissions.")
	cpCmd.PersistentFlags().StringVar(&raw.include, "include-pattern", "", "Include only these files when copying. "+
		"This option supports wildcard characters (*). Separate files by using a ';'.")
	cpCmd.PersistentFlags().StringVar(&raw.includePath, "include-path", "", "Include only these paths when copying. "+
		"This option does not support wildcard characters (*). Checks relative path prefix (For example: myFolder;myFolder/subDirName/file.pdf).")
	cpCmd.PersistentFlags().StringVar(&raw.excludePath, "exclude-path", "", "Exclude these paths when copying. "+ // Currently, only exclude-path is supported alongside account traversal.
		"This option does not support wildcard characters (*). Checks relative path prefix(For example: myFolder;myFolder/subDirName/file.pdf). When used in combination with account traversal, paths do not include the container name.")
	cpCmd.PersistentFlags().StringVar(&raw.includeRegex, "include-regex", "", "Include only the relative path of the files that align with regular expressions. Separate regular expressions with ';'.")
	cpCmd.PersistentFlags().StringVar(&raw.excludeRegex, "exclude-regex", "", "Exclude all the relative path of the files that align with regular expressions. Separate regular expressions with ';'.")
	// This flag is implemented only for Storage Explorer.
	cpCmd.PersistentFlags().StringVar(&raw.listOfFilesToCopy, "list-of-files", "", "Defines the location of text file which has the list of only files to be copied.")
	cpCmd.PersistentFlags().StringVar(&raw.exclude, "exclude-pattern", "", "Exclude these files when copying. This option supports wildcard characters (*)")
	cpCmd.PersistentFlags().StringVar(&raw.forceWrite, "overwrite", "true", "Overwrite the conflicting files and blobs at the destination if this flag is set to true. (default 'true') Possible values include 'true', 'false', 'prompt', and 'ifSourceNewer'. For destinations that support folders, conflicting folder-level properties will be overwritten this flag is 'true' or if a positive response is provided to the prompt.")
	cpCmd.PersistentFlags().BoolVar(&raw.autoDecompress, "decompress", false, "Automatically decompress files when downloading, if their content-encoding indicates that they are compressed. The supported content-encoding values are 'gzip' and 'deflate'. File extensions of '.gz'/'.gzip' or '.zz' aren't necessary, but will be removed if present.")
	cpCmd.PersistentFlags().BoolVar(&raw.recursive, "recursive", false, "Look into sub-directories recursively when uploading from local file system.")
	cpCmd.PersistentFlags().StringVar(&raw.fromTo, "from-to", "", "Optionally specifies the source destination combination. For Example: LocalBlob, BlobLocal, LocalBlobFS. Piping: BlobPipe, PipeBlob")
	cpCmd.PersistentFlags().StringVar(&raw.excludeBlobType, "exclude-blob-type", "", "Optionally specifies the type of blob (BlockBlob/ PageBlob/ AppendBlob) to exclude when copying blobs from the container "+
		"or the account. Use of this flag is not applicable for copying data from non azure-service to service. More than one blob should be separated by ';'. ")
	// options change how the transfers are performed
	cpCmd.PersistentFlags().Float64Var(&raw.blockSizeMB, "block-size-mb", 0, "Use this block size (specified in MiB) when uploading to Azure Storage, and downloading from Azure Storage. The default value is automatically calculated based on file size. Decimal fractions are allowed (For example: 0.25).")
	cpCmd.PersistentFlags().StringVar(&raw.logVerbosity, "log-level", "INFO", "Define the log verbosity for the log file, available levels: INFO(all requests/responses), WARNING(slow responses), ERROR(only failed requests), and NONE(no output logs). (default 'INFO').")
	cpCmd.PersistentFlags().StringVar(&raw.blobType, "blob-type", "Detect", "Defines the type of blob at the destination. This is used for uploading blobs and when copying between accounts (default 'Detect'). Valid values include 'Detect', 'BlockBlob', 'PageBlob', and 'AppendBlob'. "+
		"When copying between accounts, a value of 'Detect' causes AzCopy to use the type of source blob to determine the type of the destination blob. When uploading a file, 'Detect' determines if the file is a VHD or a VHDX file based on the file extension. If the file is either a VHD or VHDX file, AzCopy treats the file as a page blob.")
	cpCmd.PersistentFlags().StringVar(&raw.blockBlobTier, "block-blob-tier", "None", "upload block blob to Azure Storage using this blob tier.")
	cpCmd.PersistentFlags().StringVar(&raw.pageBlobTier, "page-blob-tier", "None", "Upload page blob to Azure Storage using this blob tier. (default 'None').")
	cpCmd.PersistentFlags().StringVar(&raw.metadata, "metadata", "", "Upload to Azure Storage with these key-value pairs as metadata.")
	cpCmd.PersistentFlags().StringVar(&raw.contentType, "content-type", "", "Specifies the content type of the file. Implies no-guess-mime-type. Returned on download.")
	cpCmd.PersistentFlags().StringVar(&raw.contentEncoding, "content-encoding", "", "Set the content-encoding header. Returned on download.")
	cpCmd.PersistentFlags().StringVar(&raw.contentDisposition, "content-disposition", "", "Set the content-disposition header. Returned on download.")
	cpCmd.PersistentFlags().StringVar(&raw.contentLanguage, "content-language", "", "Set the content-language header. Returned on download.")
	cpCmd.PersistentFlags().StringVar(&raw.cacheControl, "cache-control", "", "Set the cache-control header. Returned on download.")
	cpCmd.PersistentFlags().BoolVar(&raw.noGuessMimeType, "no-guess-mime-type", false, "Prevents AzCopy from detecting the content-type based on the extension or content of the file.")
	cpCmd.PersistentFlags().BoolVar(&raw.preserveLastModifiedTime, "preserve-last-modified-time", false, "Only available when destination is file system.")
	cpCmd.PersistentFlags().BoolVar(&raw.preserveSMBPermissions, "preserve-smb-permissions", false, "False by default. Preserves SMB ACLs between aware resources (Windows and Azure Files). For downloads, you will also need the --backup flag to restore permissions where the new Owner will not be the user running AzCopy. This flag applies to both files and folders, unless a file-only filter is specified (e.g. include-pattern).")
	cpCmd.PersistentFlags().BoolVar(&raw.preserveOwner, common.PreserveOwnerFlagName, common.PreserveOwnerDefault, "Only has an effect in downloads, and only when --preserve-smb-permissions is used. If true (the default), the file Owner and Group are preserved in downloads. If set to false, --preserve-smb-permissions will still preserve ACLs but Owner and Group will be based on the user running AzCopy")
	cpCmd.PersistentFlags().BoolVar(&raw.preserveSMBInfo, "preserve-smb-info", true, "For SMB-aware locations, flag will be set to true by default. Preserves SMB property info (last write time, creation time, attribute bits) between SMB-aware resources (Windows and Azure Files). Only the attribute bits supported by Azure Files will be transferred; any others will be ignored. This flag applies to both files and folders, unless a file-only filter is specified (e.g. include-pattern). The info transferred for folders is the same as that for files, except for Last Write Time which is never preserved for folders.")
	cpCmd.PersistentFlags().BoolVar(&raw.forceIfReadOnly, "force-if-read-only", false, "When overwriting an existing file on Windows or Azure Files, force the overwrite to work even if the existing file has its read-only attribute set")
	cpCmd.PersistentFlags().BoolVar(&raw.backupMode, common.BackupModeFlagName, false, "Activates Windows' SeBackupPrivilege for uploads, or SeRestorePrivilege for downloads, to allow AzCopy to see read all files, regardless of their file system permissions, and to restore all permissions. Requires that the account running AzCopy already has these permissions (e.g. has Administrator rights or is a member of the 'Backup Operators' group). All this flag does is activate privileges that the account already has")
	cpCmd.PersistentFlags().BoolVar(&raw.putMd5, "put-md5", false, "Create an MD5 hash of each file, and save the hash as the Content-MD5 property of the destination blob or file. (By default the hash is NOT created.) Only available when uploading.")
	cpCmd.PersistentFlags().StringVar(&raw.md5ValidationOption, "check-md5", common.DefaultHashValidationOption.String(), "Specifies how strictly MD5 hashes should be validated when downloading. Only available when downloading. Available options: NoCheck, LogOnly, FailIfDifferent, FailIfDifferentOrMissing. (default 'FailIfDifferent')")
	cpCmd.PersistentFlags().StringVar(&raw.includeFileAttributes, "include-attributes", "", "(Windows only) Include files whose attributes match the attribute list. For example: A;S;R")
	cpCmd.PersistentFlags().StringVar(&raw.excludeFileAttributes, "exclude-attributes", "", "(Windows only) Exclude files whose attributes match the attribute list. For example: A;S;R")
	cpCmd.PersistentFlags().BoolVar(&raw.CheckLength, "check-length", true, "Check the length of a file on the destination after the transfer. If there is a mismatch between source and destination, the transfer is marked as failed.")
	cpCmd.PersistentFlags().BoolVar(&raw.s2sPreserveProperties, "s2s-preserve-properties", true, "Preserve full properties during service to service copy. "+
		"For AWS S3 and Azure File non-single file source, the list operation doesn't return full properties of objects and files. To preserve full properties, AzCopy needs to send one additional request per object or file.")
	cpCmd.PersistentFlags().BoolVar(&raw.s2sPreserveAccessTier, "s2s-preserve-access-tier", true, "Preserve access tier during service to service copy. "+
		"Please refer to [Azure Blob storage: hot, cool, and archive access tiers](https://docs.microsoft.com/azure/storage/blobs/storage-blob-storage-tiers) to ensure destination storage account supports setting access tier. "+
		"In the cases that setting access tier is not supported, please use s2sPreserveAccessTier=false to bypass copying access tier. (default true). ")
	cpCmd.PersistentFlags().BoolVar(&raw.s2sSourceChangeValidation, "s2s-detect-source-changed", false, "Detect if the source file/blob changes while it is being read. (This parameter only applies to service to service copies, because the corresponding check is permanently enabled for uploads and downloads.)")
	cpCmd.PersistentFlags().StringVar(&raw.s2sInvalidMetadataHandleOption, "s2s-handle-invalid-metadata", common.DefaultInvalidMetadataHandleOption.String(), "Specifies how invalid metadata keys are handled. Available options: ExcludeIfInvalid, FailIfInvalid, RenameIfInvalid. (default 'ExcludeIfInvalid').")
	cpCmd.PersistentFlags().StringVar(&raw.listOfVersionIDs, "list-of-versions", "", "Specifies a file where each version id is listed on a separate line. Ensure that the source must point to a single blob and all the version ids specified in the file using this flag must belong to the source blob only. AzCopy will download the specified versions in the destination folder provided.")
	cpCmd.PersistentFlags().StringVar(&raw.blobTags, "blob-tags", "", "Set tags on blobs to categorize data in your storage account")
	cpCmd.PersistentFlags().BoolVar(&raw.s2sPreserveBlobTags, "s2s-preserve-blob-tags", false, "Preserve index tags during service to service transfer from one blob storage to another")
	cpCmd.PersistentFlags().BoolVar(&raw.includeDirectoryStubs, "include-directory-stub", false, "False by default to ignore directory stubs. Directory stubs are blobs with metadata 'hdi_isfolder:true'. Setting value to true will preserve directory stubs during transfers.")
	cpCmd.PersistentFlags().BoolVar(&raw.disableAutoDecoding, "disable-auto-decoding", false, "False by default to enable automatic decoding of illegal chars on Windows. Can be set to true to disable automatic decoding.")
	cpCmd.PersistentFlags().BoolVar(&raw.dryrun, "dry-run", false, "Prints the file paths that would be copied by this command. This flag does not copy the actual files.")
	// s2sGetPropertiesInBackend is an optional flag for controlling whether S3 object's or Azure file's full properties are get during enumerating in frontend or
	// right before transferring in ste(backend).
	// The traditional behavior of all existing enumerator is to get full properties during enumerating(more specifically listing),
	// while this could cause big performance issue for S3 and Azure file, where listing doesn't return full properties,
	// and enumerating logic do fetching properties sequentially!
	// To achieve better performance and at same time have good control for overall go routine numbers, getting property in ste is introduced,
	// so properties can be get in parallel, at same time no additional go routines are created for this specific job.
	// The usage of this hidden flag is to provide fallback to traditional behavior, when service supports returning full properties during list.
	cpCmd.PersistentFlags().BoolVar(&raw.s2sGetPropertiesInBackend, "s2s-get-properties-in-backend", true, "get S3 objects' or Azure files' properties in backend, if properties need to be accessed. Properties need to be accessed if s2s-preserve-properties is true, and in certain other cases where we need the properties for modification time checks or MD5 checks")

	// Public Documentation: https://docs.microsoft.com/en-us/azure/storage/blobs/encryption-customer-provided-keys
	// Clients making requests against Azure Blob storage have the option to provide an encryption key on a per-request basis.
	// Including the encryption key on the request provides granular control over encryption settings for Blob storage operations.
	// Customer-provided keys can be stored in Azure Key Vault or in another key store linked to storage account.
	cpCmd.PersistentFlags().StringVar(&raw.cpkScopeInfo, "cpk-by-name", "", "Client provided key by name let clients making requests against Azure Blob storage an option to provide an encryption key on a per-request basis. Provided key name will be fetched from Azure Key Vault and will be used to encrypt the data")
	cpCmd.PersistentFlags().BoolVar(&raw.cpkInfo, "cpk-by-value", false, "Client provided key by name let clients making requests against Azure Blob storage an option to provide an encryption key on a per-request basis. Provided key and its hash will be fetched from environment variables")

	// permanently hidden
	// Hide the list-of-files flag since it is implemented only for Storage Explorer.
	cpCmd.PersistentFlags().MarkHidden("list-of-files")
	cpCmd.PersistentFlags().MarkHidden("s2s-get-properties-in-backend")

	// temp, to assist users with change in param names, by providing a clearer message when these obsolete ones are accidentally used
	cpCmd.PersistentFlags().StringVar(&raw.legacyInclude, "include", "", "Legacy include param. DO NOT USE")
	cpCmd.PersistentFlags().StringVar(&raw.legacyExclude, "exclude", "", "Legacy exclude param. DO NOT USE")
	cpCmd.PersistentFlags().MarkHidden("include")
	cpCmd.PersistentFlags().MarkHidden("exclude")

	// Hide the flush-threshold flag since it is implemented only for CI.
	cpCmd.PersistentFlags().Uint32Var(&ste.ADLSFlushThreshold, "flush-threshold", 7500, "Adjust the number of blocks to flush at once on accounts that have a hierarchical namespace.")
	cpCmd.PersistentFlags().MarkHidden("flush-threshold")

	// Deprecate the old persist-smb-permissions flag
	cpCmd.PersistentFlags().MarkHidden("preserve-smb-permissions")
	cpCmd.PersistentFlags().BoolVar(&raw.preservePermissions, PreservePermissionsFlag, false, "False by default. Preserves ACLs between aware resources (Windows and Azure Files, or ADLS Gen 2 to ADLS Gen 2). For Hierarchical Namespace accounts, you will need a container SAS or OAuth token with Modify Ownership and Modify Permissions permissions. For downloads, you will also need the --backup flag to restore permissions where the new Owner will not be the user running AzCopy. This flag applies to both files and folders, unless a file-only filter is specified (e.g. include-pattern).")
}<|MERGE_RESOLUTION|>--- conflicted
+++ resolved
@@ -1132,14 +1132,10 @@
 	// specify if dry run mode on
 	dryrunMode bool
 
-<<<<<<< HEAD
-	cpkOptions common.CpkOptions
+	CpkOptions common.CpkOptions
 
 	// Optional flag that permanently deletes soft deleted blobs
 	permanentDeleteOption common.PermanentDeleteOption
-=======
-	CpkOptions common.CpkOptions
->>>>>>> 1d1988e9
 }
 
 func (cca *CookedCopyCmdArgs) isRedirection() bool {
