--- conflicted
+++ resolved
@@ -946,13 +946,8 @@
 func areBothLocationsPOSIXAware(fromTo common.FromTo) bool {
 	// POSIX properties are stored in blob metadata-- They don't need a special persistence strategy for BlobBlob.
 	return runtime.GOOS == "linux" && (
-<<<<<<< HEAD
     fromTo == common.EFromTo.BlobLocal() ||
-	fromTo == common.EFromTo.LocalBlob()) ||
-=======
-		// fromTo == common.EFromTo.BlobLocal() || TODO
-		fromTo == common.EFromTo.LocalBlob()) ||
->>>>>>> 30dfab58
+	  fromTo == common.EFromTo.LocalBlob()) ||
 		fromTo == common.EFromTo.BlobBlob()
 }
 
