// Copyright © 2017 Microsoft <wastore@microsoft.com>
//
// Permission is hereby granted, free of charge, to any person obtaining a copy
// of this software and associated documentation files (the "Software"), to deal
// in the Software without restriction, including without limitation the rights
// to use, copy, modify, merge, publish, distribute, sublicense, and/or sell
// copies of the Software, and to permit persons to whom the Software is
// furnished to do so, subject to the following conditions:
//
// The above copyright notice and this permission notice shall be included in
// all copies or substantial portions of the Software.
//
// THE SOFTWARE IS PROVIDED "AS IS", WITHOUT WARRANTY OF ANY KIND, EXPRESS OR
// IMPLIED, INCLUDING BUT NOT LIMITED TO THE WARRANTIES OF MERCHANTABILITY,
// FITNESS FOR A PARTICULAR PURPOSE AND NONINFRINGEMENT. IN NO EVENT SHALL THE
// AUTHORS OR COPYRIGHT HOLDERS BE LIABLE FOR ANY CLAIM, DAMAGES OR OTHER
// LIABILITY, WHETHER IN AN ACTION OF CONTRACT, TORT OR OTHERWISE, ARISING FROM,
// OUT OF OR IN CONNECTION WITH THE SOFTWARE OR THE USE OR OTHER DEALINGS IN
// THE SOFTWARE.

package cmd

import (
	"context"
	"github.com/stretchr/testify/assert"
	"os"
	"path/filepath"
	"testing"

	"github.com/Azure/azure-storage-azcopy/v10/common"
<<<<<<< HEAD
	chk "gopkg.in/check.v1"
=======
	"github.com/Azure/azure-storage-blob-go/azblob"
>>>>>>> 096d32ee
)

func TestLocalDeleter(t *testing.T) {
	a := assert.New(t)
	// set up the local file
	dstDirName := scenarioHelper{}.generateLocalDirectory(a)
	defer os.RemoveAll(dstDirName)
	dstFileName := "extraFile.txt"
	scenarioHelper{}.generateLocalFilesFromList(a, dstDirName, []string{dstFileName})

	// construct the cooked input to simulate user input
	cca := &cookedSyncCmdArgs{
		destination:       newLocalRes(dstDirName),
		deleteDestination: common.EDeleteDestination.True(),
	}

	// set up local deleter
	deleter := newSyncLocalDeleteProcessor(cca, common.EFolderPropertiesOption.NoFolders())

	// validate that the file still exists
	_, err := os.Stat(filepath.Join(dstDirName, dstFileName))
	a.Nil(err)

	// exercise the deleter
	err = deleter.removeImmediately(StoredObject{relativePath: dstFileName})
	a.Nil(err)

	// validate that the file no longer exists
	_, err = os.Stat(filepath.Join(dstDirName, dstFileName))
	a.NotNil(err)
}

<<<<<<< HEAD
func (s *syncProcessorSuite) TestBlobDeleter(c *chk.C) {
	bsc := getBlobServiceClient()
	blobName := "extraBlob.pdf"

	// set up the blob to delete
	cc, containerName := createNewContainer(c, bsc)
	defer deleteContainer(c, cc)
	scenarioHelper{}.generateBlobsFromList(c, cc, []string{blobName}, blockBlobDefaultData)

	// validate that the blob exists
	bc := cc.NewBlobClient(blobName)
	_, err := bc.GetProperties(context.Background(), nil)
	c.Assert(err, chk.IsNil)
=======
func TestBlobDeleter(t *testing.T) {
	a := assert.New(t)
	bsu := getBSU()
	blobName := "extraBlob.pdf"

	// set up the blob to delete
	containerURL, containerName := createNewContainer(a, bsu)
	defer deleteContainer(a, containerURL)
	scenarioHelper{}.generateBlobsFromList(a, containerURL, []string{blobName}, blockBlobDefaultData)

	// validate that the blob exists
	blobURL := containerURL.NewBlobURL(blobName)
	_, err := blobURL.GetProperties(context.Background(), azblob.BlobAccessConditions{}, azblob.ClientProvidedKeyOptions{})
	a.Nil(err)
>>>>>>> 096d32ee

	// construct the cooked input to simulate user input
	rawContainerURL := scenarioHelper{}.getRawContainerURLWithSAS(a, containerName)
	cca := &cookedSyncCmdArgs{
		destination:       newRemoteRes(rawContainerURL.String()),
		credentialInfo:    common.CredentialInfo{CredentialType: common.ECredentialType.Anonymous()},
		deleteDestination: common.EDeleteDestination.True(),
		fromTo:            common.EFromTo.LocalBlob(),
	}

	// set up the blob deleter
	deleter, err := newSyncDeleteProcessor(cca, common.EFolderPropertiesOption.NoFolders())
	a.Nil(err)

	// exercise the deleter
	err = deleter.removeImmediately(StoredObject{relativePath: blobName})
	a.Nil(err)

	// validate that the blob was deleted
<<<<<<< HEAD
	_, err = bc.GetProperties(context.Background(),nil)
	c.Assert(err, chk.NotNil)
=======
	_, err = blobURL.GetProperties(context.Background(), azblob.BlobAccessConditions{}, azblob.ClientProvidedKeyOptions{})
	a.NotNil(err)
>>>>>>> 096d32ee
}

func TestFileDeleter(t *testing.T) {
	a := assert.New(t)
	fsu := getFSU()
	fileName := "extraFile.pdf"

	// set up the file to delete
	shareURL, shareName := createNewAzureShare(a, fsu)
	defer deleteShare(a, shareURL)
	scenarioHelper{}.generateAzureFilesFromList(a, shareURL, []string{fileName})

	// validate that the file exists
	fileURL := shareURL.NewRootDirectoryURL().NewFileURL(fileName)
	_, err := fileURL.GetProperties(context.Background())
	a.Nil(err)

	// construct the cooked input to simulate user input
	rawShareSAS := scenarioHelper{}.getRawShareURLWithSAS(a, shareName)
	cca := &cookedSyncCmdArgs{
		destination:       newRemoteRes(rawShareSAS.String()),
		credentialInfo:    common.CredentialInfo{CredentialType: common.ECredentialType.Anonymous()},
		deleteDestination: common.EDeleteDestination.True(),
		fromTo:            common.EFromTo.FileFile(),
	}

	// set up the file deleter
	deleter, err := newSyncDeleteProcessor(cca, common.EFolderPropertiesOption.NoFolders())
	a.Nil(err)

	// exercise the deleter
	err = deleter.removeImmediately(StoredObject{relativePath: fileName})
	a.Nil(err)

	// validate that the file was deleted
	_, err = fileURL.GetProperties(context.Background())
	a.NotNil(err)
}<|MERGE_RESOLUTION|>--- conflicted
+++ resolved
@@ -28,11 +28,6 @@
 	"testing"
 
 	"github.com/Azure/azure-storage-azcopy/v10/common"
-<<<<<<< HEAD
-	chk "gopkg.in/check.v1"
-=======
-	"github.com/Azure/azure-storage-blob-go/azblob"
->>>>>>> 096d32ee
 )
 
 func TestLocalDeleter(t *testing.T) {
@@ -65,36 +60,20 @@
 	a.NotNil(err)
 }
 
-<<<<<<< HEAD
-func (s *syncProcessorSuite) TestBlobDeleter(c *chk.C) {
+func TestBlobDeleter(t *testing.T) {
+	a := assert.New(t)
 	bsc := getBlobServiceClient()
 	blobName := "extraBlob.pdf"
 
 	// set up the blob to delete
-	cc, containerName := createNewContainer(c, bsc)
-	defer deleteContainer(c, cc)
-	scenarioHelper{}.generateBlobsFromList(c, cc, []string{blobName}, blockBlobDefaultData)
+	cc, containerName := createNewContainer(a, bsc)
+	defer deleteContainer(a, cc)
+	scenarioHelper{}.generateBlobsFromList(a, cc, []string{blobName}, blockBlobDefaultData)
 
 	// validate that the blob exists
 	bc := cc.NewBlobClient(blobName)
 	_, err := bc.GetProperties(context.Background(), nil)
-	c.Assert(err, chk.IsNil)
-=======
-func TestBlobDeleter(t *testing.T) {
-	a := assert.New(t)
-	bsu := getBSU()
-	blobName := "extraBlob.pdf"
-
-	// set up the blob to delete
-	containerURL, containerName := createNewContainer(a, bsu)
-	defer deleteContainer(a, containerURL)
-	scenarioHelper{}.generateBlobsFromList(a, containerURL, []string{blobName}, blockBlobDefaultData)
-
-	// validate that the blob exists
-	blobURL := containerURL.NewBlobURL(blobName)
-	_, err := blobURL.GetProperties(context.Background(), azblob.BlobAccessConditions{}, azblob.ClientProvidedKeyOptions{})
 	a.Nil(err)
->>>>>>> 096d32ee
 
 	// construct the cooked input to simulate user input
 	rawContainerURL := scenarioHelper{}.getRawContainerURLWithSAS(a, containerName)
@@ -114,13 +93,8 @@
 	a.Nil(err)
 
 	// validate that the blob was deleted
-<<<<<<< HEAD
 	_, err = bc.GetProperties(context.Background(),nil)
-	c.Assert(err, chk.NotNil)
-=======
-	_, err = blobURL.GetProperties(context.Background(), azblob.BlobAccessConditions{}, azblob.ClientProvidedKeyOptions{})
 	a.NotNil(err)
->>>>>>> 096d32ee
 }
 
 func TestFileDeleter(t *testing.T) {
