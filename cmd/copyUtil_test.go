--- conflicted
+++ resolved
@@ -21,110 +21,59 @@
 package cmd
 
 import (
-<<<<<<< HEAD
-	chk "gopkg.in/check.v1"
-=======
 	"github.com/stretchr/testify/assert"
-	"net/url"
 	"testing"
->>>>>>> 096d32ee
 )
 
 func TestUrlIsContainerOrBlob(t *testing.T) {
 	a := assert.New(t)
 	util := copyHandlerUtil{}
 
-<<<<<<< HEAD
 	testUrl := "https://fakeaccount.core.windows.net/container/dir1"
 	isContainer := util.urlIsContainerOrVirtualDirectory(testUrl)
-	c.Assert(isContainer, chk.Equals, false)
+	a.False(isContainer)
 
 	testUrl = "https://fakeaccount.core.windows.net/container/dir1/dir2"
 	isContainer = util.urlIsContainerOrVirtualDirectory(testUrl)
-	c.Assert(isContainer, chk.Equals, false)
+	a.False(isContainer)
 
 	testUrl = "https://fakeaccount.core.windows.net/container/"
 	isContainer = util.urlIsContainerOrVirtualDirectory(testUrl)
-	c.Assert(isContainer, chk.Equals, true)
+	a.True(isContainer)
 
 	testUrl = "https://fakeaccount.core.windows.net/container"
 	isContainer = util.urlIsContainerOrVirtualDirectory(testUrl)
-	c.Assert(isContainer, chk.Equals, true)
+	a.True(isContainer)
 
 	// root container
 	testUrl = "https://fakeaccount.core.windows.net/"
 	isContainer = util.urlIsContainerOrVirtualDirectory(testUrl)
-	c.Assert(isContainer, chk.Equals, true)
-=======
-	testUrl := url.URL{Path: "/container/dir1"}
-	isContainer := util.urlIsContainerOrVirtualDirectory(&testUrl)
-	a.False(isContainer)
-
-	testUrl.Path = "/container/dir1/dir2"
-	isContainer = util.urlIsContainerOrVirtualDirectory(&testUrl)
-	a.False(isContainer)
-
-	testUrl.Path = "/container/"
-	isContainer = util.urlIsContainerOrVirtualDirectory(&testUrl)
 	a.True(isContainer)
-
-	testUrl.Path = "/container"
-	isContainer = util.urlIsContainerOrVirtualDirectory(&testUrl)
-	a.True(isContainer)
-
-	// root container
-	testUrl.Path = "/"
-	isContainer = util.urlIsContainerOrVirtualDirectory(&testUrl)
-	a.True(isContainer)
->>>>>>> 096d32ee
 }
 
 func TestIPIsContainerOrBlob(t *testing.T) {
 	a := assert.New(t)
 	util := copyHandlerUtil{}
 
-<<<<<<< HEAD
 	testIP := "https://127.0.0.1:8256/account/container"
 	testURL := "https://fakeaccount.core.windows.net/account/container"
 	isContainerIP := util.urlIsContainerOrVirtualDirectory(testIP)
 	isContainerURL := util.urlIsContainerOrVirtualDirectory(testURL)
-	c.Assert(isContainerIP, chk.Equals, true)   // IP endpoints contain the account in the path, making the container the second entry
-	c.Assert(isContainerURL, chk.Equals, false) // URL endpoints do not contain the account in the path, making the container the first entry.
+	a.True(isContainerIP)   // IP endpoints contain the account in the path, making the container the second entry
+	a.False(isContainerURL) // URL endpoints do not contain the account in the path, making the container the first entry.
 
 	testIP = "https://127.0.0.1:8256/account/container/folder"
 	testURL = "https://fakeaccount.core.windows.net/account/container/folder"
 	isContainerIP = util.urlIsContainerOrVirtualDirectory(testIP)
 	isContainerURL = util.urlIsContainerOrVirtualDirectory(testURL)
-	c.Assert(isContainerIP, chk.Equals, false)  // IP endpoints contain the account in the path, making the container the second entry
-	c.Assert(isContainerURL, chk.Equals, false) // URL endpoints do not contain the account in the path, making the container the first entry.
+	a.False(isContainerIP)   // IP endpoints contain the account in the path, making the container the second entry
+	a.False(isContainerURL) // URL endpoints do not contain the account in the path, making the container the first entry.
 
 	testIP = "https://127.0.0.1:8256/account/container/folder/"
 	testURL = "https://fakeaccount.core.windows.net/account/container/folder/"
 	isContainerIP = util.urlIsContainerOrVirtualDirectory(testIP)
 	isContainerURL = util.urlIsContainerOrVirtualDirectory(testURL)
-	c.Assert(isContainerIP, chk.Equals, true)  // IP endpoints contain the account in the path, making the container the second entry
-	c.Assert(isContainerURL, chk.Equals, true) // URL endpoints do not contain the account in the path, making the container the first entry.
-=======
-	testIP := url.URL{Host: "127.0.0.1:8256", Path: "/account/container"}
-	testURL := url.URL{Path: "/account/container"}
-	isContainerIP := util.urlIsContainerOrVirtualDirectory(&testIP)
-	isContainerURL := util.urlIsContainerOrVirtualDirectory(&testURL)
-	a.True(isContainerIP)   // IP endpoints contain the account in the path, making the container the second entry
-	a.False(isContainerURL) // URL endpoints do not contain the account in the path, making the container the first entry.
-
-	testURL.Path = "/account/container/folder"
-	testIP.Path = "/account/container/folder"
-	isContainerIP = util.urlIsContainerOrVirtualDirectory(&testIP)
-	isContainerURL = util.urlIsContainerOrVirtualDirectory(&testURL)
-	a.False(isContainerIP)   // IP endpoints contain the account in the path, making the container the second entry
-	a.False(isContainerURL) // URL endpoints do not contain the account in the path, making the container the first entry.
-
-	testURL.Path = "/account/container/folder/"
-	testIP.Path = "/account/container/folder/"
-	isContainerIP = util.urlIsContainerOrVirtualDirectory(&testIP)
-	isContainerURL = util.urlIsContainerOrVirtualDirectory(&testURL)
 	a.True(isContainerIP)  // IP endpoints contain the account in the path, making the container the second entry
 	a.True(isContainerURL) // URL endpoints do not contain the account in the path, making the container the first entry.
->>>>>>> 096d32ee
 	// The behaviour isn't too different from here.
 }