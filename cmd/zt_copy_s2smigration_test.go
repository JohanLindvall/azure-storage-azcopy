--- conflicted
+++ resolved
@@ -284,20 +284,18 @@
 	runCopyAndVerify(c, raw, func(err error) {
 		c.Assert(err, chk.IsNil)
 
-		foundInvalid := false
-
-<<<<<<< HEAD
-		for _, v := range mockedRPC.transfers {
-			if v.EntityType == common.EEntityType.TransferFailure() && strings.Contains(v.FailureReason, "invalid name") {
-				foundInvalid = true
-=======
 		loggedError := false
 		log := glcm.(*mockedLifecycleManager).infoLog
 		count := len(log)
 		for x := <-log; count > 0; count = len(log) {
 			if strings.Contains(x, "invalid name") {
 				loggedError = true
->>>>>>> e586092a
+			}
+		}
+
+		for _, v := range mockedRPC.transfers {
+			if v.EntityType == common.EEntityType.TransferFailure() && strings.Contains(v.FailureReason, "invalid name") {
+				foundInvalid = true
 			}
 		}
 
