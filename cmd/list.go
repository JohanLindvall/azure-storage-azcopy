--- conflicted
+++ resolved
@@ -218,13 +218,8 @@
 		}
 	}
 
-<<<<<<< HEAD
-	traverser, err := initResourceTraverser(source, cooked.location, &ctx, &credentialInfo, nil, nil,
-		true, false, false, common.PermanentDeleteOption(0), func(common.EntityType) {},
-=======
 	traverser, err := InitResourceTraverser(source, cooked.location, &ctx, &credentialInfo, nil, nil,
-		true, false, false, func(common.EntityType) {},
->>>>>>> 1d1988e9
+		true, false, false, common.PermanentDeleteOption(3), func(common.EntityType) {},
 		nil, false, pipeline2.LogNone, common.CpkOptions{})
 
 	if err != nil {
