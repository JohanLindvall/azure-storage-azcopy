// Copyright © Microsoft <wastore@microsoft.com>
//
// Permission is hereby granted, free of charge, to any person obtaining a copy
// of this software and associated documentation files (the "Software"), to deal
// in the Software without restriction, including without limitation the rights
// to use, copy, modify, merge, publish, distribute, sublicense, and/or sell
// copies of the Software, and to permit persons to whom the Software is
// furnished to do so, subject to the following conditions:
//
// The above copyright notice and this permission notice shall be included in
// all copies or substantial portions of the Software.
//
// THE SOFTWARE IS PROVIDED "AS IS", WITHOUT WARRANTY OF ANY KIND, EXPRESS OR
// IMPLIED, INCLUDING BUT NOT LIMITED TO THE WARRANTIES OF MERCHANTABILITY,
// FITNESS FOR A PARTICULAR PURPOSE AND NONINFRINGEMENT. IN NO EVENT SHALL THE
// AUTHORS OR COPYRIGHT HOLDERS BE LIABLE FOR ANY CLAIM, DAMAGES OR OTHER
// LIABILITY, WHETHER IN AN ACTION OF CONTRACT, TORT OR OTHERWISE, ARISING FROM,
// OUT OF OR IN CONNECTION WITH THE SOFTWARE OR THE USE OR OTHER DEALINGS IN
// THE SOFTWARE.

package cmd

import (
	"fmt"
<<<<<<< HEAD
	"github.com/Azure/azure-sdk-for-go/sdk/storage/azblob/container"
=======
	"github.com/stretchr/testify/assert"
>>>>>>> 096d32ee
	"strings"
	"testing"

<<<<<<< HEAD
	chk "gopkg.in/check.v1"
)

// TestBlobAccountCopyToFileShareS2S actually ends up testing the entire account->container scenario as that is not dependent on destination or source.
func (s *cmdIntegrationSuite) TestBlobAccountCopyToFileShareS2S(c *chk.C) {
	bsc := getBlobServiceClient()
	fsu := getFSU()

	// Ensure no containers with similar naming schemes exist
	cleanBlobAccount(c, bsc)
=======
	"github.com/Azure/azure-storage-blob-go/azblob"
)

// TestBlobAccountCopyToFileShareS2S actually ends up testing the entire account->container scenario as that is not dependent on destination or source.
func TestBlobAccountCopyToFileShareS2S(t *testing.T) {
	a := assert.New(t)
	bsu := getBSU()
	fsu := getFSU()

	// Ensure no containers with similar naming schemes exist
	cleanBlobAccount(a, bsu)
>>>>>>> 096d32ee

	containerSources := map[string]*container.Client{}
	expectedTransfers := make([]string, 0)

	for k := range make([]bool, 5) {
		name := generateName(fmt.Sprintf("blobacc-file%dcontainer", k), 63)

		// create the container
<<<<<<< HEAD
		containerSources[name] = bsc.NewContainerClient(name)
		_, err := containerSources[name].Create(ctx, nil)
		c.Assert(err, chk.IsNil)
=======
		containerSources[name] = bsu.NewContainerURL(name)
		_, err := containerSources[name].Create(ctx, azblob.Metadata{}, azblob.PublicAccessNone)
		a.Nil(err)
>>>>>>> 096d32ee

		// Generate the remote scenario
		fileNames := scenarioHelper{}.generateCommonRemoteScenarioForBlob(a, containerSources[name], "")
		fileNames = scenarioHelper{}.addPrefix(fileNames, name+"/")
		expectedTransfers = append(expectedTransfers, fileNames...)

		// Prepare to delete all 5 containers
		//noinspection GoDeferInLoop
		defer deleteContainer(a, containerSources[name])
	}

	// generate destination share
	dstShareURL, dstShareName := createNewAzureShare(a, fsu)
	defer deleteShare(a, dstShareURL)

	// initialize mocked RPC
	mockedRPC := interceptor{}
	Rpc = mockedRPC.intercept
	mockedRPC.init()

	// generate raw input
	blobServiceURLWithSAS := scenarioHelper{}.getRawBlobServiceURLWithSAS(a)
	blobServiceURLWithSAS.Path = "/blobacc-file*container*" // wildcard the container name
	dstShareURLWithSAS := scenarioHelper{}.getRawShareURLWithSAS(a, dstShareName)
	raw := getDefaultRawCopyInput(blobServiceURLWithSAS.String(), dstShareURLWithSAS.String())

	runCopyAndVerify(a, raw, func(err error) {
		a.Nil(err)

		a.Equal(len(expectedTransfers), len(mockedRPC.transfers))

		validateS2STransfersAreScheduled(a, "/", "/", expectedTransfers, mockedRPC)
	})
}

// TestBlobCopyToFileS2SImplicitDstShare uses a service-level URL on the destination to implicitly create the destination share.
<<<<<<< HEAD
func (s *cmdIntegrationSuite) TestBlobCopyToFileS2SImplicitDstShare(c *chk.C) {
	bsc := getBlobServiceClient()
	fsu := getFSU()

	// create source container
	srcContainerClient, srcContainerName := createNewContainer(c, bsc)
	defer deleteContainer(c, srcContainerClient)
=======
func TestBlobCopyToFileS2SImplicitDstShare(t *testing.T) {
	a := assert.New(t)
	bsu := getBSU()
	fsu := getFSU()

	// create source container
	srcContainerURL, srcContainerName := createNewContainer(a, bsu)
	defer deleteContainer(a, srcContainerURL)
>>>>>>> 096d32ee

	// prepare a destination container URL to be deleted.
	dstShareURL := fsu.NewShareURL(srcContainerName)
	defer deleteShare(a, dstShareURL)

	// create a scenario on the source container
<<<<<<< HEAD
	fileList := scenarioHelper{}.generateCommonRemoteScenarioForBlob(c, srcContainerClient, "blobFileImplicitDest")
	c.Assert(len(fileList), chk.Not(chk.Equals), 0) // Ensure that at least one blob is present
=======
	fileList := scenarioHelper{}.generateCommonRemoteScenarioForBlob(a, srcContainerURL, "blobFileImplicitDest")
	a.NotZero(len(fileList)) // Ensure that at least one blob is present
>>>>>>> 096d32ee

	// initialize the mocked RPC
	mockedRPC := interceptor{}
	Rpc = mockedRPC.intercept
	mockedRPC.init()

	// Create raw arguments
	srcContainerURLWithSAS := scenarioHelper{}.getRawContainerURLWithSAS(a, srcContainerName)
	dstServiceURLWithSAS := scenarioHelper{}.getRawFileServiceURLWithSAS(a)
	raw := getDefaultRawCopyInput(srcContainerURLWithSAS.String(), dstServiceURLWithSAS.String())
	// recursive is enabled by default

	// run the copy, check the container, and check the transfer success.
	runCopyAndVerify(a, raw, func(err error) {
		a.Nil(err) // Check there was no error

		_, err = dstShareURL.GetProperties(ctx)
		a.Nil(err) // Ensure the destination share exists

		// Ensure the transfers were scheduled
		validateS2STransfersAreScheduled(a, "/", "/"+srcContainerName+"/", fileList, mockedRPC)
	})
}

<<<<<<< HEAD
func (s *cmdIntegrationSuite) TestBlobCopyToFileS2SWithSingleFile(c *chk.C) {
	bsc := getBlobServiceClient()
	fsu := getFSU()

	srcContainerClient, srcContainerName := createNewContainer(c, bsc)
	dstShareURL, dstShareName := createNewAzureShare(c, fsu)
	defer deleteContainer(c, srcContainerClient)
	defer deleteShare(c, dstShareURL)
=======
func TestBlobCopyToFileS2SWithSingleFile(t *testing.T) {
	a := assert.New(t)
	bsu := getBSU()
	fsu := getFSU()

	srcContainerURL, srcContainerName := createNewContainer(a, bsu)
	dstShareURL, dstShareName := createNewAzureShare(a, fsu)
	defer deleteContainer(a, srcContainerURL)
	defer deleteShare(a, dstShareURL)
>>>>>>> 096d32ee

	// copy to explicit destination
	for _, fileName := range []string{"singlefileisbest", "打麻将.txt", "%4509%4254$85140&"} {
		// set up the source container with a single file
<<<<<<< HEAD
		scenarioHelper{}.generateBlobsFromList(c, srcContainerClient, []string{fileName}, blockBlobDefaultData)
=======
		scenarioHelper{}.generateBlobsFromList(a, srcContainerURL, []string{fileName}, blockBlobDefaultData)
>>>>>>> 096d32ee

		// set up the interceptor
		mockedRPC := interceptor{}
		Rpc = mockedRPC.intercept
		mockedRPC.init()

		// construct the raw input for explicit destination
		srcBlobURLWithSAS := scenarioHelper{}.getRawBlobURLWithSAS(a, srcContainerName, fileName)
		dstFileURLWithSAS := scenarioHelper{}.getRawFileURLWithSAS(a, dstShareName, fileName)
		raw := getDefaultRawCopyInput(srcBlobURLWithSAS.String(), dstFileURLWithSAS.String())

		runCopyAndVerify(a, raw, func(err error) {
			a.Nil(err)

			validateS2STransfersAreScheduled(a, "", "", []string{""}, mockedRPC)
		})
	}

	// copy to an implicit destination
	for _, fileName := range []string{"singlefileisbest", "打麻将.txt", "%4509%4254$85140&"} {
		// Because we're using the same files, we don't need to re-generate them.

		// set up the interceptor
		mockedRPC := interceptor{}
		Rpc = mockedRPC.intercept
		mockedRPC.init()

		// construct the raw input for implicit destination
		srcBlobURLWithSAS := scenarioHelper{}.getRawBlobURLWithSAS(a, srcContainerName, fileName)
		dstShareURLWithSAS := scenarioHelper{}.getRawShareURLWithSAS(a, dstShareName)
		raw := getDefaultRawCopyInput(srcBlobURLWithSAS.String(), dstShareURLWithSAS.String())

		runCopyAndVerify(a, raw, func(err error) {
			a.Nil(err)

			// put the filename in the destination dir name
			// this is because validateS2STransfersAreScheduled dislikes when the relative paths differ
			// In this case, the relative path should absolutely differ. (explicit file path -> implicit)
			validateS2STransfersAreScheduled(a, "", "/"+strings.ReplaceAll(fileName, "%", "%25"), []string{""}, mockedRPC)
		})
	}
}

<<<<<<< HEAD
func (s *cmdIntegrationSuite) TestContainerToShareCopyS2S(c *chk.C) {
	bsc := getBlobServiceClient()
	fsu := getFSU()

	// Create source container and destination share, schedule their deletion
	srcContainerClient, srcContainerName := createNewContainer(c, bsc)
	dstShareURL, dstShareName := createNewAzureShare(c, fsu)
	defer deleteContainer(c, srcContainerClient)
	defer deleteShare(c, dstShareURL)

	// set up the source container with numerous files
	fileList := scenarioHelper{}.generateCommonRemoteScenarioForBlob(c, srcContainerClient, "")
	c.Assert(len(fileList), chk.Not(chk.Equals), 0)
=======
func TestContainerToShareCopyS2S(t *testing.T) {
	a := assert.New(t)
	bsu := getBSU()
	fsu := getFSU()

	// Create source container and destination share, schedule their deletion
	srcContainerURL, srcContainerName := createNewContainer(a, bsu)
	dstShareURL, dstShareName := createNewAzureShare(a, fsu)
	defer deleteContainer(a, srcContainerURL)
	defer deleteShare(a, dstShareURL)

	// set up the source container with numerous files
	fileList := scenarioHelper{}.generateCommonRemoteScenarioForBlob(a, srcContainerURL, "")
	a.NotZero(len(fileList))
>>>>>>> 096d32ee

	// set up the interceptor
	mockedRPC := interceptor{}
	Rpc = mockedRPC.intercept
	mockedRPC.init()

	// set up the raw input with recursive = true to copy
	srcContainerURLWithSAS := scenarioHelper{}.getRawContainerURLWithSAS(a, srcContainerName)
	dstShareURLWithSAS := scenarioHelper{}.getRawShareURLWithSAS(a, dstShareName)
	raw := getDefaultRawCopyInput(srcContainerURLWithSAS.String(), dstShareURLWithSAS.String())

	runCopyAndVerify(a, raw, func(err error) {
		a.Nil(err)

		// validate the transfer count is correct
		a.Equal(len(fileList), len(mockedRPC.transfers))

		validateS2STransfersAreScheduled(a, "/", "/", fileList, mockedRPC)
	})

	// turn off recursive and set recursive to false
	raw.recursive = false
	mockedRPC.reset()

	runCopyAndVerify(a, raw, func(err error) {
		a.NotNil(err)
		// make sure that the failure was due to the recursive flag
		a.Contains(err.Error(), "recursive")
	})
}

<<<<<<< HEAD
func (s *cmdIntegrationSuite) TestBlobFileCopyS2SWithIncludeAndIncludeDirFlag(c *chk.C) {
	bsc := getBlobServiceClient()
	fsu := getFSU()

	// generate source container and destination fileshare
	srcContainerClient, srcContainerName := createNewContainer(c, bsc)
	dstShareURL, dstShareName := createNewAzureShare(c, fsu)
	defer deleteContainer(c, srcContainerClient)
	defer deleteShare(c, dstShareURL)
=======
func TestBlobFileCopyS2SWithIncludeAndIncludeDirFlag(t *testing.T) {
	a := assert.New(t)
	bsu := getBSU()
	fsu := getFSU()

	// generate source container and destination fileshare
	srcContainerURL, srcContainerName := createNewContainer(a, bsu)
	dstShareURL, dstShareName := createNewAzureShare(a, fsu)
	defer deleteContainer(a, srcContainerURL)
	defer deleteShare(a, dstShareURL)
>>>>>>> 096d32ee

	// create file list to include against
	fileList := []string{
		"spooktober.pdf",
		"exactName",
		"area51map.pdf.png", // False flag the filter
		"subdir/spookyscaryskeletons.pdf",
		"subdir/exactName",
		"subdir/maybeIsJustAsynchronousNo.pdf.png",
		"subdir/surprisedpikachu.jpeg",
		"subdir2/forever box.jpeg",
	}
	loneIncludeList := []string{ // define correct list for use of --include
		fileList[0],
		fileList[1],
		fileList[3],
		fileList[4],
		fileList[6],
		fileList[7],
	}
	includePathAndIncludeList := []string{ // define correct list for use of --include-path and --include
		fileList[3],
		fileList[4],
		fileList[6],
	}

	// set up filters and generate blobs
	includeString := "*.pdf;*.jpeg;exactName"
	includePathString := "subdir/"
<<<<<<< HEAD
	scenarioHelper{}.generateBlobsFromList(c, srcContainerClient, fileList, blockBlobDefaultData)
=======
	scenarioHelper{}.generateBlobsFromList(a, srcContainerURL, fileList, blockBlobDefaultData)
>>>>>>> 096d32ee

	// set up the interceptor
	mockedRPC := interceptor{}
	Rpc = mockedRPC.intercept
	mockedRPC.init()

	// construct the raw input
	srcContainerURLWithSAS := scenarioHelper{}.getRawContainerURLWithSAS(a, srcContainerName)
	dstShareURLWithSAS := scenarioHelper{}.getRawShareURLWithSAS(a, dstShareName)
	raw := getDefaultRawCopyInput(srcContainerURLWithSAS.String(), dstShareURLWithSAS.String())
	raw.include = includeString
	raw.recursive = true

	runCopyAndVerify(a, raw, func(err error) {
		a.Nil(err)
		validateS2STransfersAreScheduled(a, "/", "/", loneIncludeList, mockedRPC)
	})

	mockedRPC.reset()
	raw.includePath = includePathString
	runCopyAndVerify(a, raw, func(err error) {
		a.Nil(err)
		validateS2STransfersAreScheduled(a, "/", "/", includePathAndIncludeList, mockedRPC)
	})
}

<<<<<<< HEAD
func (s *cmdIntegrationSuite) TestBlobToFileCopyS2SWithExcludeAndExcludeDirFlag(c *chk.C) {
	bsc := getBlobServiceClient()
	fsu := getFSU()

	// generate source container and destination fileshare
	srcContainerClient, srcContainerName := createNewContainer(c, bsc)
	dstShareURL, dstShareName := createNewAzureShare(c, fsu)
	defer deleteContainer(c, srcContainerClient)
	defer deleteShare(c, dstShareURL)
=======
func TestBlobToFileCopyS2SWithExcludeAndExcludeDirFlag(t *testing.T) {
	a := assert.New(t)
	bsu := getBSU()
	fsu := getFSU()

	// generate source container and destination fileshare
	srcContainerURL, srcContainerName := createNewContainer(a, bsu)
	dstShareURL, dstShareName := createNewAzureShare(a, fsu)
	defer deleteContainer(a, srcContainerURL)
	defer deleteShare(a, dstShareURL)
>>>>>>> 096d32ee

	// create file list to include against
	fileList := []string{
		"spooktober.pdf",
		"exactName",
		"area51map.pdf.png", // False flag the filter
		"subdir/spookyscaryskeletons.pdf",
		"subdir/exactName",
		"subdir/maybeIsJustAsynchronousNo.pdf.png",
		"subdir/surprisedpikachu.jpeg",
		"subdir2/forever box.jpeg",
		"subdir2/includedfilebyexclude",
	}
	loneExcludeList := []string{ // define correct list for use of --exclude
		fileList[2],
		fileList[5],
		fileList[8],
	}
	excludePathAndExcludeList := []string{ // define correct list for use of --exclude-path and --exclude
		fileList[2],
		fileList[8],
	}

	// set up filters and generate blobs
	excludeString := "*.pdf;*.jpeg;exactName"
	excludePathString := "subdir/"
<<<<<<< HEAD
	scenarioHelper{}.generateBlobsFromList(c, srcContainerClient, fileList, blockBlobDefaultData)
=======
	scenarioHelper{}.generateBlobsFromList(a, srcContainerURL, fileList, blockBlobDefaultData)
>>>>>>> 096d32ee

	// set up the interceptor
	mockedRPC := interceptor{}
	Rpc = mockedRPC.intercept
	mockedRPC.init()

	// construct the raw input
	srcContainerURLWithSAS := scenarioHelper{}.getRawContainerURLWithSAS(a, srcContainerName)
	dstShareURLWithSAS := scenarioHelper{}.getRawShareURLWithSAS(a, dstShareName)
	raw := getDefaultRawCopyInput(srcContainerURLWithSAS.String(), dstShareURLWithSAS.String())
	raw.exclude = excludeString
	raw.recursive = true

	runCopyAndVerify(a, raw, func(err error) {
		a.Nil(err)
		validateS2STransfersAreScheduled(a, "/", "/", loneExcludeList, mockedRPC)
	})

	mockedRPC.reset()
	raw.excludePath = excludePathString
	runCopyAndVerify(a, raw, func(err error) {
		a.Nil(err)
		validateS2STransfersAreScheduled(a, "/", "/", excludePathAndExcludeList, mockedRPC)
	})
}

<<<<<<< HEAD
func (s *cmdIntegrationSuite) TestBlobToFileCopyS2SIncludeExcludeMix(c *chk.C) {
	bsc := getBlobServiceClient()
	fsu := getFSU()

	// generate source container and destination fileshare
	srcContainerClient, srcContainerName := createNewContainer(c, bsc)
	dstShareURL, dstShareName := createNewAzureShare(c, fsu)
	defer deleteContainer(c, srcContainerClient)
	defer deleteShare(c, dstShareURL)
=======
func TestBlobToFileCopyS2SIncludeExcludeMix(t *testing.T) {
	a := assert.New(t)
	bsu := getBSU()
	fsu := getFSU()

	// generate source container and destination fileshare
	srcContainerURL, srcContainerName := createNewContainer(a, bsu)
	dstShareURL, dstShareName := createNewAzureShare(a, fsu)
	defer deleteContainer(a, srcContainerURL)
	defer deleteShare(a, dstShareURL)
>>>>>>> 096d32ee

	// create file list to include against
	fileList := []string{
		"includeme.pdf",
		"includeme.jpeg",
		"ohnodontincludeme.pdf",
		"whywouldyouincludeme.jpeg",
		"exactName",

		"subdir/includeme.pdf",
		"subdir/includeme.jpeg",
		"subdir/ohnodontincludeme.pdf",
		"subdir/whywouldyouincludeme.jpeg",
		"subdir/exactName",
	}
	toInclude := []string{
		fileList[0],
		fileList[1],
		fileList[5],
		fileList[6],
	}

	// set up filters and generate blobs
	includeString := "*.pdf;*.jpeg;exactName"
	excludeString := "ohno*;why*;exactName"
<<<<<<< HEAD
	scenarioHelper{}.generateBlobsFromList(c, srcContainerClient, fileList, blockBlobDefaultData)
=======
	scenarioHelper{}.generateBlobsFromList(a, srcContainerURL, fileList, blockBlobDefaultData)
>>>>>>> 096d32ee

	// set up the interceptor
	mockedRPC := interceptor{}
	Rpc = mockedRPC.intercept
	mockedRPC.init()

	// construct the raw input
	srcContainerURLWithSAS := scenarioHelper{}.getRawContainerURLWithSAS(a, srcContainerName)
	dstShareURLWithSAS := scenarioHelper{}.getRawShareURLWithSAS(a, dstShareName)
	raw := getDefaultRawCopyInput(srcContainerURLWithSAS.String(), dstShareURLWithSAS.String())
	raw.include = includeString
	raw.exclude = excludeString
	raw.recursive = true

	runCopyAndVerify(a, raw, func(err error) {
		a.Nil(err)
		validateS2STransfersAreScheduled(a, "/", "/", toInclude, mockedRPC)
	})
}

<<<<<<< HEAD
func (s *cmdIntegrationSuite) TestBlobToFileCopyS2SWithDirectory(c *chk.C) {
	bsc := getBlobServiceClient()
	fsu := getFSU()

	// create container and share
	srcContainerClient, srcContainerName := createNewContainer(c, bsc)
	dstShareURL, dstShareName := createNewAzureShare(c, fsu)
	defer deleteContainer(c, srcContainerClient)
	defer deleteShare(c, dstShareURL)

	// create source scenario
	dirName := "copyme"
	fileList := scenarioHelper{}.generateCommonRemoteScenarioForBlob(c, srcContainerClient, dirName+"/")
	c.Assert(len(fileList), chk.Not(chk.Equals), 0)
=======
func TestBlobToFileCopyS2SWithDirectory(t *testing.T) {
	a := assert.New(t)
	bsu := getBSU()
	fsu := getFSU()

	// create container and share
	srcContainerURL, srcContainerName := createNewContainer(a, bsu)
	dstShareURL, dstShareName := createNewAzureShare(a, fsu)
	defer deleteContainer(a, srcContainerURL)
	defer deleteShare(a, dstShareURL)

	// create source scenario
	dirName := "copyme"
	fileList := scenarioHelper{}.generateCommonRemoteScenarioForBlob(a, srcContainerURL, dirName+"/")
	a.NotZero(len(fileList))
>>>>>>> 096d32ee

	// initialize mocked RPC
	mockedRPC := interceptor{}
	Rpc = mockedRPC.intercept
	mockedRPC.init()

	// generate raw copy command
	srcContainerURLWithSAS := scenarioHelper{}.getRawContainerURLWithSAS(a, srcContainerName)
	dstShareURLWithSAS := scenarioHelper{}.getRawShareURLWithSAS(a, dstShareName)
	srcContainerURLWithSAS.Path += "/copyme/"
	raw := getDefaultRawCopyInput(srcContainerURLWithSAS.String(), dstShareURLWithSAS.String())
	raw.recursive = true

	// test folder copies
	expectedList := scenarioHelper{}.shaveOffPrefix(fileList, dirName+"/")
	runCopyAndVerify(a, raw, func(err error) {
		a.Nil(err)
		validateS2STransfersAreScheduled(a, "/", "/"+dirName+"/", expectedList, mockedRPC)
	})
}<|MERGE_RESOLUTION|>--- conflicted
+++ resolved
@@ -22,38 +22,20 @@
 
 import (
 	"fmt"
-<<<<<<< HEAD
 	"github.com/Azure/azure-sdk-for-go/sdk/storage/azblob/container"
-=======
 	"github.com/stretchr/testify/assert"
->>>>>>> 096d32ee
 	"strings"
 	"testing"
-
-<<<<<<< HEAD
-	chk "gopkg.in/check.v1"
-)
-
-// TestBlobAccountCopyToFileShareS2S actually ends up testing the entire account->container scenario as that is not dependent on destination or source.
-func (s *cmdIntegrationSuite) TestBlobAccountCopyToFileShareS2S(c *chk.C) {
-	bsc := getBlobServiceClient()
-	fsu := getFSU()
-
-	// Ensure no containers with similar naming schemes exist
-	cleanBlobAccount(c, bsc)
-=======
-	"github.com/Azure/azure-storage-blob-go/azblob"
 )
 
 // TestBlobAccountCopyToFileShareS2S actually ends up testing the entire account->container scenario as that is not dependent on destination or source.
 func TestBlobAccountCopyToFileShareS2S(t *testing.T) {
 	a := assert.New(t)
-	bsu := getBSU()
+	bsc := getBlobServiceClient()
 	fsu := getFSU()
 
 	// Ensure no containers with similar naming schemes exist
-	cleanBlobAccount(a, bsu)
->>>>>>> 096d32ee
+	cleanBlobAccount(a, bsc)
 
 	containerSources := map[string]*container.Client{}
 	expectedTransfers := make([]string, 0)
@@ -62,15 +44,9 @@
 		name := generateName(fmt.Sprintf("blobacc-file%dcontainer", k), 63)
 
 		// create the container
-<<<<<<< HEAD
 		containerSources[name] = bsc.NewContainerClient(name)
 		_, err := containerSources[name].Create(ctx, nil)
-		c.Assert(err, chk.IsNil)
-=======
-		containerSources[name] = bsu.NewContainerURL(name)
-		_, err := containerSources[name].Create(ctx, azblob.Metadata{}, azblob.PublicAccessNone)
-		a.Nil(err)
->>>>>>> 096d32ee
+		a.Nil(err)
 
 		// Generate the remote scenario
 		fileNames := scenarioHelper{}.generateCommonRemoteScenarioForBlob(a, containerSources[name], "")
@@ -107,37 +83,22 @@
 }
 
 // TestBlobCopyToFileS2SImplicitDstShare uses a service-level URL on the destination to implicitly create the destination share.
-<<<<<<< HEAD
-func (s *cmdIntegrationSuite) TestBlobCopyToFileS2SImplicitDstShare(c *chk.C) {
+func TestBlobCopyToFileS2SImplicitDstShare(t *testing.T) {
+	a := assert.New(t)
 	bsc := getBlobServiceClient()
 	fsu := getFSU()
 
 	// create source container
-	srcContainerClient, srcContainerName := createNewContainer(c, bsc)
-	defer deleteContainer(c, srcContainerClient)
-=======
-func TestBlobCopyToFileS2SImplicitDstShare(t *testing.T) {
-	a := assert.New(t)
-	bsu := getBSU()
-	fsu := getFSU()
-
-	// create source container
-	srcContainerURL, srcContainerName := createNewContainer(a, bsu)
-	defer deleteContainer(a, srcContainerURL)
->>>>>>> 096d32ee
+	srcContainerClient, srcContainerName := createNewContainer(a, bsc)
+	defer deleteContainer(a, srcContainerClient)
 
 	// prepare a destination container URL to be deleted.
 	dstShareURL := fsu.NewShareURL(srcContainerName)
 	defer deleteShare(a, dstShareURL)
 
 	// create a scenario on the source container
-<<<<<<< HEAD
-	fileList := scenarioHelper{}.generateCommonRemoteScenarioForBlob(c, srcContainerClient, "blobFileImplicitDest")
-	c.Assert(len(fileList), chk.Not(chk.Equals), 0) // Ensure that at least one blob is present
-=======
-	fileList := scenarioHelper{}.generateCommonRemoteScenarioForBlob(a, srcContainerURL, "blobFileImplicitDest")
+	fileList := scenarioHelper{}.generateCommonRemoteScenarioForBlob(a, srcContainerClient, "blobFileImplicitDest")
 	a.NotZero(len(fileList)) // Ensure that at least one blob is present
->>>>>>> 096d32ee
 
 	// initialize the mocked RPC
 	mockedRPC := interceptor{}
@@ -162,35 +123,20 @@
 	})
 }
 
-<<<<<<< HEAD
-func (s *cmdIntegrationSuite) TestBlobCopyToFileS2SWithSingleFile(c *chk.C) {
-	bsc := getBlobServiceClient()
-	fsu := getFSU()
-
-	srcContainerClient, srcContainerName := createNewContainer(c, bsc)
-	dstShareURL, dstShareName := createNewAzureShare(c, fsu)
-	defer deleteContainer(c, srcContainerClient)
-	defer deleteShare(c, dstShareURL)
-=======
 func TestBlobCopyToFileS2SWithSingleFile(t *testing.T) {
 	a := assert.New(t)
-	bsu := getBSU()
-	fsu := getFSU()
-
-	srcContainerURL, srcContainerName := createNewContainer(a, bsu)
-	dstShareURL, dstShareName := createNewAzureShare(a, fsu)
-	defer deleteContainer(a, srcContainerURL)
-	defer deleteShare(a, dstShareURL)
->>>>>>> 096d32ee
+	bsc := getBlobServiceClient()
+	fsu := getFSU()
+
+	srcContainerClient, srcContainerName := createNewContainer(a, bsc)
+	dstShareURL, dstShareName := createNewAzureShare(a, fsu)
+	defer deleteContainer(a, srcContainerClient)
+	defer deleteShare(a, dstShareURL)
 
 	// copy to explicit destination
 	for _, fileName := range []string{"singlefileisbest", "打麻将.txt", "%4509%4254$85140&"} {
 		// set up the source container with a single file
-<<<<<<< HEAD
-		scenarioHelper{}.generateBlobsFromList(c, srcContainerClient, []string{fileName}, blockBlobDefaultData)
-=======
-		scenarioHelper{}.generateBlobsFromList(a, srcContainerURL, []string{fileName}, blockBlobDefaultData)
->>>>>>> 096d32ee
+		scenarioHelper{}.generateBlobsFromList(a, srcContainerClient, []string{fileName}, blockBlobDefaultData)
 
 		// set up the interceptor
 		mockedRPC := interceptor{}
@@ -234,36 +180,20 @@
 	}
 }
 
-<<<<<<< HEAD
-func (s *cmdIntegrationSuite) TestContainerToShareCopyS2S(c *chk.C) {
+func TestContainerToShareCopyS2S(t *testing.T) {
+	a := assert.New(t)
 	bsc := getBlobServiceClient()
 	fsu := getFSU()
 
 	// Create source container and destination share, schedule their deletion
-	srcContainerClient, srcContainerName := createNewContainer(c, bsc)
-	dstShareURL, dstShareName := createNewAzureShare(c, fsu)
-	defer deleteContainer(c, srcContainerClient)
-	defer deleteShare(c, dstShareURL)
+	srcContainerClient, srcContainerName := createNewContainer(a, bsc)
+	dstShareURL, dstShareName := createNewAzureShare(a, fsu)
+	defer deleteContainer(a, srcContainerClient)
+	defer deleteShare(a, dstShareURL)
 
 	// set up the source container with numerous files
-	fileList := scenarioHelper{}.generateCommonRemoteScenarioForBlob(c, srcContainerClient, "")
-	c.Assert(len(fileList), chk.Not(chk.Equals), 0)
-=======
-func TestContainerToShareCopyS2S(t *testing.T) {
-	a := assert.New(t)
-	bsu := getBSU()
-	fsu := getFSU()
-
-	// Create source container and destination share, schedule their deletion
-	srcContainerURL, srcContainerName := createNewContainer(a, bsu)
-	dstShareURL, dstShareName := createNewAzureShare(a, fsu)
-	defer deleteContainer(a, srcContainerURL)
-	defer deleteShare(a, dstShareURL)
-
-	// set up the source container with numerous files
-	fileList := scenarioHelper{}.generateCommonRemoteScenarioForBlob(a, srcContainerURL, "")
+	fileList := scenarioHelper{}.generateCommonRemoteScenarioForBlob(a, srcContainerClient, "")
 	a.NotZero(len(fileList))
->>>>>>> 096d32ee
 
 	// set up the interceptor
 	mockedRPC := interceptor{}
@@ -295,28 +225,16 @@
 	})
 }
 
-<<<<<<< HEAD
-func (s *cmdIntegrationSuite) TestBlobFileCopyS2SWithIncludeAndIncludeDirFlag(c *chk.C) {
+func TestBlobFileCopyS2SWithIncludeAndIncludeDirFlag(t *testing.T) {
+	a := assert.New(t)
 	bsc := getBlobServiceClient()
 	fsu := getFSU()
 
 	// generate source container and destination fileshare
-	srcContainerClient, srcContainerName := createNewContainer(c, bsc)
-	dstShareURL, dstShareName := createNewAzureShare(c, fsu)
-	defer deleteContainer(c, srcContainerClient)
-	defer deleteShare(c, dstShareURL)
-=======
-func TestBlobFileCopyS2SWithIncludeAndIncludeDirFlag(t *testing.T) {
-	a := assert.New(t)
-	bsu := getBSU()
-	fsu := getFSU()
-
-	// generate source container and destination fileshare
-	srcContainerURL, srcContainerName := createNewContainer(a, bsu)
-	dstShareURL, dstShareName := createNewAzureShare(a, fsu)
-	defer deleteContainer(a, srcContainerURL)
-	defer deleteShare(a, dstShareURL)
->>>>>>> 096d32ee
+	srcContainerClient, srcContainerName := createNewContainer(a, bsc)
+	dstShareURL, dstShareName := createNewAzureShare(a, fsu)
+	defer deleteContainer(a, srcContainerClient)
+	defer deleteShare(a, dstShareURL)
 
 	// create file list to include against
 	fileList := []string{
@@ -346,11 +264,7 @@
 	// set up filters and generate blobs
 	includeString := "*.pdf;*.jpeg;exactName"
 	includePathString := "subdir/"
-<<<<<<< HEAD
-	scenarioHelper{}.generateBlobsFromList(c, srcContainerClient, fileList, blockBlobDefaultData)
-=======
-	scenarioHelper{}.generateBlobsFromList(a, srcContainerURL, fileList, blockBlobDefaultData)
->>>>>>> 096d32ee
+	scenarioHelper{}.generateBlobsFromList(a, srcContainerClient, fileList, blockBlobDefaultData)
 
 	// set up the interceptor
 	mockedRPC := interceptor{}
@@ -377,28 +291,16 @@
 	})
 }
 
-<<<<<<< HEAD
-func (s *cmdIntegrationSuite) TestBlobToFileCopyS2SWithExcludeAndExcludeDirFlag(c *chk.C) {
+func TestBlobToFileCopyS2SWithExcludeAndExcludeDirFlag(t *testing.T) {
+	a := assert.New(t)
 	bsc := getBlobServiceClient()
 	fsu := getFSU()
 
 	// generate source container and destination fileshare
-	srcContainerClient, srcContainerName := createNewContainer(c, bsc)
-	dstShareURL, dstShareName := createNewAzureShare(c, fsu)
-	defer deleteContainer(c, srcContainerClient)
-	defer deleteShare(c, dstShareURL)
-=======
-func TestBlobToFileCopyS2SWithExcludeAndExcludeDirFlag(t *testing.T) {
-	a := assert.New(t)
-	bsu := getBSU()
-	fsu := getFSU()
-
-	// generate source container and destination fileshare
-	srcContainerURL, srcContainerName := createNewContainer(a, bsu)
-	dstShareURL, dstShareName := createNewAzureShare(a, fsu)
-	defer deleteContainer(a, srcContainerURL)
-	defer deleteShare(a, dstShareURL)
->>>>>>> 096d32ee
+	srcContainerClient, srcContainerName := createNewContainer(a, bsc)
+	dstShareURL, dstShareName := createNewAzureShare(a, fsu)
+	defer deleteContainer(a, srcContainerClient)
+	defer deleteShare(a, dstShareURL)
 
 	// create file list to include against
 	fileList := []string{
@@ -425,11 +327,7 @@
 	// set up filters and generate blobs
 	excludeString := "*.pdf;*.jpeg;exactName"
 	excludePathString := "subdir/"
-<<<<<<< HEAD
-	scenarioHelper{}.generateBlobsFromList(c, srcContainerClient, fileList, blockBlobDefaultData)
-=======
-	scenarioHelper{}.generateBlobsFromList(a, srcContainerURL, fileList, blockBlobDefaultData)
->>>>>>> 096d32ee
+	scenarioHelper{}.generateBlobsFromList(a, srcContainerClient, fileList, blockBlobDefaultData)
 
 	// set up the interceptor
 	mockedRPC := interceptor{}
@@ -456,28 +354,16 @@
 	})
 }
 
-<<<<<<< HEAD
-func (s *cmdIntegrationSuite) TestBlobToFileCopyS2SIncludeExcludeMix(c *chk.C) {
+func TestBlobToFileCopyS2SIncludeExcludeMix(t *testing.T) {
+	a := assert.New(t)
 	bsc := getBlobServiceClient()
 	fsu := getFSU()
 
 	// generate source container and destination fileshare
-	srcContainerClient, srcContainerName := createNewContainer(c, bsc)
-	dstShareURL, dstShareName := createNewAzureShare(c, fsu)
-	defer deleteContainer(c, srcContainerClient)
-	defer deleteShare(c, dstShareURL)
-=======
-func TestBlobToFileCopyS2SIncludeExcludeMix(t *testing.T) {
-	a := assert.New(t)
-	bsu := getBSU()
-	fsu := getFSU()
-
-	// generate source container and destination fileshare
-	srcContainerURL, srcContainerName := createNewContainer(a, bsu)
-	dstShareURL, dstShareName := createNewAzureShare(a, fsu)
-	defer deleteContainer(a, srcContainerURL)
-	defer deleteShare(a, dstShareURL)
->>>>>>> 096d32ee
+	srcContainerClient, srcContainerName := createNewContainer(a, bsc)
+	dstShareURL, dstShareName := createNewAzureShare(a, fsu)
+	defer deleteContainer(a, srcContainerClient)
+	defer deleteShare(a, dstShareURL)
 
 	// create file list to include against
 	fileList := []string{
@@ -503,11 +389,7 @@
 	// set up filters and generate blobs
 	includeString := "*.pdf;*.jpeg;exactName"
 	excludeString := "ohno*;why*;exactName"
-<<<<<<< HEAD
-	scenarioHelper{}.generateBlobsFromList(c, srcContainerClient, fileList, blockBlobDefaultData)
-=======
-	scenarioHelper{}.generateBlobsFromList(a, srcContainerURL, fileList, blockBlobDefaultData)
->>>>>>> 096d32ee
+	scenarioHelper{}.generateBlobsFromList(a, srcContainerClient, fileList, blockBlobDefaultData)
 
 	// set up the interceptor
 	mockedRPC := interceptor{}
@@ -528,38 +410,21 @@
 	})
 }
 
-<<<<<<< HEAD
-func (s *cmdIntegrationSuite) TestBlobToFileCopyS2SWithDirectory(c *chk.C) {
+func TestBlobToFileCopyS2SWithDirectory(t *testing.T) {
+	a := assert.New(t)
 	bsc := getBlobServiceClient()
 	fsu := getFSU()
 
 	// create container and share
-	srcContainerClient, srcContainerName := createNewContainer(c, bsc)
-	dstShareURL, dstShareName := createNewAzureShare(c, fsu)
-	defer deleteContainer(c, srcContainerClient)
-	defer deleteShare(c, dstShareURL)
+	srcContainerClient, srcContainerName := createNewContainer(a, bsc)
+	dstShareURL, dstShareName := createNewAzureShare(a, fsu)
+	defer deleteContainer(a, srcContainerClient)
+	defer deleteShare(a, dstShareURL)
 
 	// create source scenario
 	dirName := "copyme"
-	fileList := scenarioHelper{}.generateCommonRemoteScenarioForBlob(c, srcContainerClient, dirName+"/")
-	c.Assert(len(fileList), chk.Not(chk.Equals), 0)
-=======
-func TestBlobToFileCopyS2SWithDirectory(t *testing.T) {
-	a := assert.New(t)
-	bsu := getBSU()
-	fsu := getFSU()
-
-	// create container and share
-	srcContainerURL, srcContainerName := createNewContainer(a, bsu)
-	dstShareURL, dstShareName := createNewAzureShare(a, fsu)
-	defer deleteContainer(a, srcContainerURL)
-	defer deleteShare(a, dstShareURL)
-
-	// create source scenario
-	dirName := "copyme"
-	fileList := scenarioHelper{}.generateCommonRemoteScenarioForBlob(a, srcContainerURL, dirName+"/")
+	fileList := scenarioHelper{}.generateCommonRemoteScenarioForBlob(a, srcContainerClient, dirName+"/")
 	a.NotZero(len(fileList))
->>>>>>> 096d32ee
 
 	// initialize mocked RPC
 	mockedRPC := interceptor{}
