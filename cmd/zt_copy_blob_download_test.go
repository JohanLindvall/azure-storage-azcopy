--- conflicted
+++ resolved
@@ -22,38 +22,22 @@
 
 import (
 	"encoding/json"
-<<<<<<< HEAD
-=======
-	"github.com/Azure/azure-pipeline-go/pipeline"
 	"github.com/stretchr/testify/assert"
->>>>>>> 096d32ee
 	"os"
 	"path"
 	"path/filepath"
 	"sort"
 	"strings"
-<<<<<<< HEAD
-
-	chk "gopkg.in/check.v1"
-=======
 	"testing"
->>>>>>> 096d32ee
 
 	"github.com/Azure/azure-storage-azcopy/v10/common"
-	"github.com/Azure/azure-storage-blob-go/azblob"
 )
 
-<<<<<<< HEAD
-func (s *cmdIntegrationSuite) TestInferredStripTopDirDownload(c *chk.C) {
-	bsc := getBlobServiceClient()
-	cc, cName := createNewContainer(c, bsc)
-	defer deleteContainer(c, cc)
-=======
 func TestInferredStripTopDirDownload(t *testing.T) {
 	a := assert.New(t)
-	bsu := getBSU()
-	cURL, cName := createNewContainer(a, bsu)
->>>>>>> 096d32ee
+	bsc := getBlobServiceClient()
+	cc, cName := createNewContainer(a, bsc)
+	defer deleteContainer(a, cc)
 
 	blobNames := []string{
 		"*", // File name that we want to retain compatibility with
@@ -65,11 +49,7 @@
 	// ----- TEST # 1: Test inferred as false by using escaped * -----
 
 	// set up container name
-<<<<<<< HEAD
-	scenarioHelper{}.generateBlobsFromList(c, cc, blobNames, blockBlobDefaultData)
-=======
-	scenarioHelper{}.generateBlobsFromList(a, cURL, blobNames, blockBlobDefaultData)
->>>>>>> 096d32ee
+	scenarioHelper{}.generateBlobsFromList(a, cc, blobNames, blockBlobDefaultData)
 
 	dstDirName := scenarioHelper{}.generateLocalDirectory(a)
 
@@ -182,27 +162,15 @@
 }
 
 // Test downloading the entire account.
-<<<<<<< HEAD
-func (s *cmdIntegrationSuite) TestDownloadAccount(c *chk.C) {
-	bsc := getBlobServiceClient()
-	rawBSC := scenarioHelper{}.getBlobServiceClientWithSAS(c)
+func TestDownloadAccount(t *testing.T) {
+	a := assert.New(t)
+	bsc := getBlobServiceClient()
+	rawBSC := scenarioHelper{}.getBlobServiceClientWithSAS(a)
 
 	// Just in case there are no existing containers...
-	cc, name := createNewContainer(c, bsc)
-	defer deleteContainer(c, cc)
-	scenarioHelper{}.generateCommonRemoteScenarioForBlob(c, cc, "")
-=======
-func TestDownloadAccount(t *testing.T) {
-	a := assert.New(t)
-	bsu := getBSU()
-	rawBSU := scenarioHelper{}.getRawBlobServiceURLWithSAS(a)
-	p, err := InitPipeline(ctx, common.ELocation.Blob(), common.CredentialInfo{CredentialType: common.ECredentialType.Anonymous()}, pipeline.LogNone, common.ETrailingDotOption.Enable(), common.ELocation.Blob())
-	a.Nil(err)
-
-	// Just in case there are no existing containers...
-	curl, _ := createNewContainer(a, bsu)
-	scenarioHelper{}.generateCommonRemoteScenarioForBlob(a, curl, "")
->>>>>>> 096d32ee
+	cc, name := createNewContainer(a, bsc)
+	defer deleteContainer(a, cc)
+	scenarioHelper{}.generateCommonRemoteScenarioForBlob(a, cc, "")
 
 	// Traverse the account ahead of time and determine the relative paths for testing.
 	relPaths := make([]string, 0) // Use a map for easy lookup
@@ -213,13 +181,8 @@
 		relPaths = append(relPaths, relPath)
 		return nil
 	}
-<<<<<<< HEAD
 	err := blobTraverser.Traverse(noPreProccessor, processor, []ObjectFilter{})
-	c.Assert(err, chk.IsNil)
-=======
-	err = blobTraverser.Traverse(noPreProccessor, processor, []ObjectFilter{})
 	a.Nil(err)
->>>>>>> 096d32ee
 
 	// set up a destination
 	dstDirName := scenarioHelper{}.generateLocalDirectory(a)
@@ -241,33 +204,18 @@
 }
 
 // Test downloading the entire account.
-<<<<<<< HEAD
-func (s *cmdIntegrationSuite) TestDownloadAccountWildcard(c *chk.C) {
-	bsc := getBlobServiceClient()
-	rawBSC := scenarioHelper{}.getBlobServiceClientWithSAS(c)
+func TestDownloadAccountWildcard(t *testing.T) {
+	a := assert.New(t)
+	bsc := getBlobServiceClient()
+	rawBSC := scenarioHelper{}.getBlobServiceClientWithSAS(a)
 
 	// Create a unique container to be targeted.
 	cname := generateName("blah-unique-blah", 63)
 	curl := bsc.NewContainerClient(cname)
 	_, err := curl.Create(ctx, nil)
-	c.Assert(err, chk.IsNil)
-	defer deleteContainer(c, curl)
-	scenarioHelper{}.generateCommonRemoteScenarioForBlob(c, curl, "")
-=======
-func TestDownloadAccountWildcard(t *testing.T) {
-	a := assert.New(t)
-	bsu := getBSU()
-	rawBSU := scenarioHelper{}.getRawBlobServiceURLWithSAS(a)
-	p, err := InitPipeline(ctx, common.ELocation.Blob(), common.CredentialInfo{CredentialType: common.ECredentialType.Anonymous()}, pipeline.LogNone, common.ETrailingDotOption.Enable(), common.ELocation.Blob())
 	a.Nil(err)
-
-	// Create a unique container to be targeted.
-	cname := generateName("blah-unique-blah", 63)
-	curl := bsu.NewContainerURL(cname)
-	_, err = curl.Create(ctx, azblob.Metadata{}, azblob.PublicAccessNone)
-	a.Nil(err)
+	defer deleteContainer(a, curl)
 	scenarioHelper{}.generateCommonRemoteScenarioForBlob(a, curl, "")
->>>>>>> 096d32ee
 
 	// update the raw BSU to match the unique container name
 	container := "blah-unique-blah*"
@@ -304,29 +252,17 @@
 }
 
 // regular blob->local file download
-<<<<<<< HEAD
-func (s *cmdIntegrationSuite) TestDownloadSingleBlobToFile(c *chk.C) {
-	bsc := getBlobServiceClient()
-	cc, containerName := createNewContainer(c, bsc)
-	defer deleteContainer(c, cc)
-=======
 func TestDownloadSingleBlobToFile(t *testing.T) {
 	a := assert.New(t)
-	bsu := getBSU()
-	containerURL, containerName := createNewContainer(a, bsu)
-	defer deleteContainer(a, containerURL)
->>>>>>> 096d32ee
+	bsc := getBlobServiceClient()
+	cc, containerName := createNewContainer(a, bsc)
+	defer deleteContainer(a, cc)
 
 	for _, blobName := range []string{"singleblobisbest", "打麻将.txt", "%4509%4254$85140&"} {
 		// set up the container with a single blob
 		blobList := []string{blobName}
-<<<<<<< HEAD
-		scenarioHelper{}.generateBlobsFromList(c, cc, blobList, blockBlobDefaultData)
-		c.Assert(cc, chk.NotNil)
-=======
-		scenarioHelper{}.generateBlobsFromList(a, containerURL, blobList, blockBlobDefaultData)
-		a.NotNil(containerURL)
->>>>>>> 096d32ee
+		scenarioHelper{}.generateBlobsFromList(a, cc, blobList, blockBlobDefaultData)
+		a.NotNil(cc)
 
 		// set up the destination as a single file
 		dstDirName := scenarioHelper{}.generateLocalDirectory(a)
@@ -371,28 +307,16 @@
 }
 
 // regular container->directory download
-<<<<<<< HEAD
-func (s *cmdIntegrationSuite) TestDownloadBlobContainer(c *chk.C) {
+func TestDownloadBlobContainer(t *testing.T) {
+	a := assert.New(t)
 	bsc := getBlobServiceClient()
 
 	// set up the container with numerous blobs
-	cc, containerName := createNewContainer(c, bsc)
-	blobList := scenarioHelper{}.generateCommonRemoteScenarioForBlob(c, cc, "")
-	defer deleteContainer(c, cc)
-	c.Assert(cc, chk.NotNil)
-	c.Assert(len(blobList), chk.Not(chk.Equals), 0)
-=======
-func TestDownloadBlobContainer(t *testing.T) {
-	a := assert.New(t)
-	bsu := getBSU()
-
-	// set up the container with numerous blobs
-	containerURL, containerName := createNewContainer(a, bsu)
-	blobList := scenarioHelper{}.generateCommonRemoteScenarioForBlob(a, containerURL, "")
-	defer deleteContainer(a, containerURL)
-	a.NotNil(containerURL)
+	cc, containerName := createNewContainer(a, bsc)
+	blobList := scenarioHelper{}.generateCommonRemoteScenarioForBlob(a, cc, "")
+	defer deleteContainer(a, cc)
+	a.NotNil(cc)
 	a.NotEqual(0, len(blobList))
->>>>>>> 096d32ee
 
 	// set up the destination with an empty folder
 	dstDirName := scenarioHelper{}.generateLocalDirectory(a)
@@ -429,30 +353,17 @@
 }
 
 // regular vdir->dir download
-<<<<<<< HEAD
-func (s *cmdIntegrationSuite) TestDownloadBlobVirtualDirectory(c *chk.C) {
+func TestDownloadBlobVirtualDirectory(t *testing.T) {
+	a := assert.New(t)
 	bsc := getBlobServiceClient()
 	vdirName := "vdir1"
 
 	// set up the container with numerous blobs
-	cc, containerName := createNewContainer(c, bsc)
-	blobList := scenarioHelper{}.generateCommonRemoteScenarioForBlob(c, cc, vdirName+common.AZCOPY_PATH_SEPARATOR_STRING)
-	defer deleteContainer(c, cc)
-	c.Assert(cc, chk.NotNil)
-	c.Assert(len(blobList), chk.Not(chk.Equals), 0)
-=======
-func TestDownloadBlobVirtualDirectory(t *testing.T) {
-	a := assert.New(t)
-	bsu := getBSU()
-	vdirName := "vdir1"
-
-	// set up the container with numerous blobs
-	containerURL, containerName := createNewContainer(a, bsu)
-	blobList := scenarioHelper{}.generateCommonRemoteScenarioForBlob(a, containerURL, vdirName+common.AZCOPY_PATH_SEPARATOR_STRING)
-	defer deleteContainer(a, containerURL)
-	a.NotNil(containerURL)
+	cc, containerName := createNewContainer(a, bsc)
+	blobList := scenarioHelper{}.generateCommonRemoteScenarioForBlob(a, cc, vdirName+common.AZCOPY_PATH_SEPARATOR_STRING)
+	defer deleteContainer(a, cc)
+	a.NotNil(cc)
 	a.NotEqual(0, len(blobList))
->>>>>>> 096d32ee
 
 	// set up the destination with an empty folder
 	dstDirName := scenarioHelper{}.generateLocalDirectory(a)
@@ -493,36 +404,20 @@
 // blobs(from pattern)->directory download
 // TODO the current pattern matching behavior is inconsistent with the posix filesystem
 //   update test after re-writing copy enumerators
-<<<<<<< HEAD
-func (s *cmdIntegrationSuite) TestDownloadBlobContainerWithPattern(c *chk.C) {
+func TestDownloadBlobContainerWithPattern(t *testing.T) {
+	a := assert.New(t)
 	bsc := getBlobServiceClient()
 
 	// set up the container with numerous blobs
-	cc, containerName := createNewContainer(c, bsc)
-	blobsToIgnore := scenarioHelper{}.generateCommonRemoteScenarioForBlob(c, cc, "")
-	defer deleteContainer(c, cc)
-	c.Assert(cc, chk.NotNil)
-	c.Assert(len(blobsToIgnore), chk.Not(chk.Equals), 0)
+	cc, containerName := createNewContainer(a, bsc)
+	blobsToIgnore := scenarioHelper{}.generateCommonRemoteScenarioForBlob(a, cc, "")
+	defer deleteContainer(a, cc)
+	a.NotNil(cc)
+	a.NotEqual(0, len(blobsToIgnore))
 
 	// add special blobs that we wish to include
 	blobsToInclude := []string{"important.pdf", "includeSub/amazing.pdf", "includeSub/wow/amazing.pdf"}
-	scenarioHelper{}.generateBlobsFromList(c, cc, blobsToInclude, blockBlobDefaultData)
-=======
-func TestDownloadBlobContainerWithPattern(t *testing.T) {
-	a := assert.New(t)
-	bsu := getBSU()
-
-	// set up the container with numerous blobs
-	containerURL, containerName := createNewContainer(a, bsu)
-	blobsToIgnore := scenarioHelper{}.generateCommonRemoteScenarioForBlob(a, containerURL, "")
-	defer deleteContainer(a, containerURL)
-	a.NotNil(containerURL)
-	a.NotEqual(0, len(blobsToIgnore))
-
-	// add special blobs that we wish to include
-	blobsToInclude := []string{"important.pdf", "includeSub/amazing.pdf", "includeSub/wow/amazing.pdf"}
-	scenarioHelper{}.generateBlobsFromList(a, containerURL, blobsToInclude, blockBlobDefaultData)
->>>>>>> 096d32ee
+	scenarioHelper{}.generateBlobsFromList(a, cc, blobsToInclude, blockBlobDefaultData)
 
 	// set up the destination with an empty folder
 	dstDirName := scenarioHelper{}.generateLocalDirectory(a)
@@ -568,36 +463,20 @@
 }
 
 // test for include with one regular expression
-<<<<<<< HEAD
-func (s *cmdIntegrationSuite) TestDownloadBlobContainerWithRegexInclude(c *chk.C) {
+func TestDownloadBlobContainerWithRegexInclude(t *testing.T) {
+	a := assert.New(t)
 	bsc := getBlobServiceClient()
 
 	// set up the container with  blobs
-	cc, containerName := createNewContainer(c, bsc)
-	blobsToIgnore := scenarioHelper{}.generateCommonRemoteScenarioForBlob(c, cc, "")
-	defer deleteContainer(c, cc)
-	c.Assert(cc, chk.NotNil)
-	c.Assert(len(blobsToIgnore), chk.Not(chk.Equals), 0)
+	cc, containerName := createNewContainer(a, bsc)
+	blobsToIgnore := scenarioHelper{}.generateCommonRemoteScenarioForBlob(a, cc, "")
+	defer deleteContainer(a, cc)
+	a.NotNil(cc)
+	a.NotEqual(0, len(blobsToIgnore))
 
 	// add blobs that we wish to include
 	blobsToInclude := []string{"tessssssssssssst.txt", "subOne/tetingessssss.jpeg", "subOne/tessssst/hi.pdf"}
-	scenarioHelper{}.generateBlobsFromList(c, cc, blobsToInclude, blockBlobDefaultData)
-=======
-func TestDownloadBlobContainerWithRegexInclude(t *testing.T) {
-	a := assert.New(t)
-	bsu := getBSU()
-
-	// set up the container with  blobs
-	containerURL, containerName := createNewContainer(a, bsu)
-	blobsToIgnore := scenarioHelper{}.generateCommonRemoteScenarioForBlob(a, containerURL, "")
-	defer deleteContainer(a, containerURL)
-	a.NotNil(containerURL)
-	a.NotEqual(0, len(blobsToIgnore))
-
-	// add blobs that we wish to include
-	blobsToInclude := []string{"tessssssssssssst.txt", "subOne/tetingessssss.jpeg", "subOne/tessssst/hi.pdf"}
-	scenarioHelper{}.generateBlobsFromList(a, containerURL, blobsToInclude, blockBlobDefaultData)
->>>>>>> 096d32ee
+	scenarioHelper{}.generateBlobsFromList(a, cc, blobsToInclude, blockBlobDefaultData)
 
 	// set up the destination with an empty folder
 	dstDirName := scenarioHelper{}.generateLocalDirectory(a)
@@ -636,36 +515,20 @@
 }
 
 // test multiple regular expression with include
-<<<<<<< HEAD
-func (s *cmdIntegrationSuite) TestDownloadBlobContainerWithMultRegexInclude(c *chk.C) {
+func TestDownloadBlobContainerWithMultRegexInclude(t *testing.T) {
+	a := assert.New(t)
 	bsc := getBlobServiceClient()
 
 	// set up the container with  blobs
-	cc, containerName := createNewContainer(c, bsc)
-	blobsToIgnore := scenarioHelper{}.generateCommonRemoteScenarioForBlob(c, cc, "")
-	defer deleteContainer(c, cc)
-	c.Assert(cc, chk.NotNil)
-	c.Assert(len(blobsToIgnore), chk.Not(chk.Equals), 0)
+	cc, containerName := createNewContainer(a, bsc)
+	blobsToIgnore := scenarioHelper{}.generateCommonRemoteScenarioForBlob(a, cc, "")
+	defer deleteContainer(a, cc)
+	a.NotNil(cc)
+	a.NotEqual(0, len(blobsToIgnore))
 
 	// add blobs that we wish to include
 	blobsToInclude := []string{"tessssssssssssst.txt", "zxcfile.txt", "subOne/tetingessssss.jpeg", "subOne/subTwo/tessssst.pdf"}
-	scenarioHelper{}.generateBlobsFromList(c, cc, blobsToInclude, blockBlobDefaultData)
-=======
-func TestDownloadBlobContainerWithMultRegexInclude(t *testing.T) {
-	a := assert.New(t)
-	bsu := getBSU()
-
-	// set up the container with  blobs
-	containerURL, containerName := createNewContainer(a, bsu)
-	blobsToIgnore := scenarioHelper{}.generateCommonRemoteScenarioForBlob(a, containerURL, "")
-	defer deleteContainer(a, containerURL)
-	a.NotNil(containerURL)
-	a.NotEqual(0, len(blobsToIgnore))
-
-	// add blobs that we wish to include
-	blobsToInclude := []string{"tessssssssssssst.txt", "zxcfile.txt", "subOne/tetingessssss.jpeg", "subOne/subTwo/tessssst.pdf"}
-	scenarioHelper{}.generateBlobsFromList(a, containerURL, blobsToInclude, blockBlobDefaultData)
->>>>>>> 096d32ee
+	scenarioHelper{}.generateBlobsFromList(a, cc, blobsToInclude, blockBlobDefaultData)
 
 	// set up the destination with an empty folder
 	dstDirName := scenarioHelper{}.generateLocalDirectory(a)
@@ -705,30 +568,17 @@
 }
 
 // testing empty expressions for both include and exclude
-<<<<<<< HEAD
-func (s *cmdIntegrationSuite) TestDownloadBlobContainerWithEmptyRegex(c *chk.C) {
+func TestDownloadBlobContainerWithEmptyRegex(t *testing.T) {
+	a := assert.New(t)
 	bsc := getBlobServiceClient()
 
 	// set up the container with  blobs
-	cc, containerName := createNewContainer(c, bsc)
+	cc, containerName := createNewContainer(a, bsc)
 	// test empty regex flag so all blobs will be included since there is no filter
-	blobsToInclude := scenarioHelper{}.generateCommonRemoteScenarioForBlob(c, cc, "")
-	defer deleteContainer(c, cc)
-	c.Assert(cc, chk.NotNil)
-	c.Assert(len(blobsToInclude), chk.Not(chk.Equals), 0)
-=======
-func TestDownloadBlobContainerWithEmptyRegex(t *testing.T) {
-	a := assert.New(t)
-	bsu := getBSU()
-
-	// set up the container with  blobs
-	containerURL, containerName := createNewContainer(a, bsu)
-	// test empty regex flag so all blobs will be included since there is no filter
-	blobsToInclude := scenarioHelper{}.generateCommonRemoteScenarioForBlob(a, containerURL, "")
-	defer deleteContainer(a, containerURL)
-	a.NotNil(containerURL)
+	blobsToInclude := scenarioHelper{}.generateCommonRemoteScenarioForBlob(a, cc, "")
+	defer deleteContainer(a, cc)
+	a.NotNil(cc)
 	a.NotEqual(0, len(blobsToInclude))
->>>>>>> 096d32ee
 
 	// set up the destination with an empty folder
 	dstDirName := scenarioHelper{}.generateLocalDirectory(a)
@@ -760,36 +610,20 @@
 }
 
 // testing exclude with one regular expression
-<<<<<<< HEAD
-func (s *cmdIntegrationSuite) TestDownloadBlobContainerWithRegexExclude(c *chk.C) {
+func TestDownloadBlobContainerWithRegexExclude(t *testing.T) {
+	a := assert.New(t)
 	bsc := getBlobServiceClient()
 
 	// set up the container with  blobs
-	cc, containerName := createNewContainer(c, bsc)
-	blobsToInclude := scenarioHelper{}.generateCommonRemoteScenarioForBlob(c, cc, "")
-	defer deleteContainer(c, cc)
-	c.Assert(cc, chk.NotNil)
-	c.Assert(len(blobsToInclude), chk.Not(chk.Equals), 0)
+	cc, containerName := createNewContainer(a, bsc)
+	blobsToInclude := scenarioHelper{}.generateCommonRemoteScenarioForBlob(a, cc, "")
+	defer deleteContainer(a, cc)
+	a.NotNil(cc)
+	a.NotEqual(0, len(blobsToInclude))
 
 	// add blobs that we wish to exclude
 	blobsToIgnore := []string{"tessssssssssssst.txt", "subOne/tetingessssss.jpeg", "subOne/subTwo/tessssst.pdf"}
-	scenarioHelper{}.generateBlobsFromList(c, cc, blobsToIgnore, blockBlobDefaultData)
-=======
-func TestDownloadBlobContainerWithRegexExclude(t *testing.T) {
-	a := assert.New(t)
-	bsu := getBSU()
-
-	// set up the container with  blobs
-	containerURL, containerName := createNewContainer(a, bsu)
-	blobsToInclude := scenarioHelper{}.generateCommonRemoteScenarioForBlob(a, containerURL, "")
-	defer deleteContainer(a, containerURL)
-	a.NotNil(containerURL)
-	a.NotEqual(0, len(blobsToInclude))
-
-	// add blobs that we wish to exclude
-	blobsToIgnore := []string{"tessssssssssssst.txt", "subOne/tetingessssss.jpeg", "subOne/subTwo/tessssst.pdf"}
-	scenarioHelper{}.generateBlobsFromList(a, containerURL, blobsToIgnore, blockBlobDefaultData)
->>>>>>> 096d32ee
+	scenarioHelper{}.generateBlobsFromList(a, cc, blobsToIgnore, blockBlobDefaultData)
 
 	// set up the destination with an empty folder
 	dstDirName := scenarioHelper{}.generateLocalDirectory(a)
@@ -828,36 +662,20 @@
 }
 
 // testing exclude with multiple regular expressions
-<<<<<<< HEAD
-func (s *cmdIntegrationSuite) TestDownloadBlobContainerWithMultRegexExclude(c *chk.C) {
+func TestDownloadBlobContainerWithMultRegexExclude(t *testing.T) {
+	a := assert.New(t)
 	bsc := getBlobServiceClient()
 
 	// set up the container with  blobs
-	cc, containerName := createNewContainer(c, bsc)
-	blobsToInclude := scenarioHelper{}.generateCommonRemoteScenarioForBlob(c, cc, "")
-	defer deleteContainer(c, cc)
-	c.Assert(cc, chk.NotNil)
-	c.Assert(len(blobsToInclude), chk.Not(chk.Equals), 0)
+	cc, containerName := createNewContainer(a, bsc)
+	blobsToInclude := scenarioHelper{}.generateCommonRemoteScenarioForBlob(a, cc, "")
+	defer deleteContainer(a, cc)
+	a.NotNil(cc)
+	a.NotEqual(0, len(blobsToInclude))
 
 	// add blobs that we wish to exclude
 	blobsToIgnore := []string{"tessssssssssssst.txt", "subOne/dogs.jpeg", "subOne/subTwo/tessssst.pdf"}
-	scenarioHelper{}.generateBlobsFromList(c, cc, blobsToIgnore, blockBlobDefaultData)
-=======
-func TestDownloadBlobContainerWithMultRegexExclude(t *testing.T) {
-	a := assert.New(t)
-	bsu := getBSU()
-
-	// set up the container with  blobs
-	containerURL, containerName := createNewContainer(a, bsu)
-	blobsToInclude := scenarioHelper{}.generateCommonRemoteScenarioForBlob(a, containerURL, "")
-	defer deleteContainer(a, containerURL)
-	a.NotNil(containerURL)
-	a.NotEqual(0, len(blobsToInclude))
-
-	// add blobs that we wish to exclude
-	blobsToIgnore := []string{"tessssssssssssst.txt", "subOne/dogs.jpeg", "subOne/subTwo/tessssst.pdf"}
-	scenarioHelper{}.generateBlobsFromList(a, containerURL, blobsToIgnore, blockBlobDefaultData)
->>>>>>> 096d32ee
+	scenarioHelper{}.generateBlobsFromList(a, cc, blobsToIgnore, blockBlobDefaultData)
 
 	// set up the destination with an empty folder
 	dstDirName := scenarioHelper{}.generateLocalDirectory(a)
@@ -895,14 +713,9 @@
 	})
 }
 
-<<<<<<< HEAD
-func (s *cmdIntegrationSuite) TestDryrunCopyLocalToBlob(c *chk.C) {
-	bsc := getBlobServiceClient()
-=======
 func TestDryrunCopyLocalToBlob(t *testing.T) {
 	a := assert.New(t)
-	bsu := getBSU()
->>>>>>> 096d32ee
+	bsc := getBlobServiceClient()
 
 	// set up the local source
 	blobsToInclude := []string{"AzURE2021.jpeg", "sub1/dir2/HELLO-4.txt", "sub1/test/testing.txt"}
@@ -912,15 +725,9 @@
 	a.NotNil(srcDirName)
 
 	// set up the destination container
-<<<<<<< HEAD
-	dstContainerClient, dstContainerName := createNewContainer(c, bsc)
-	defer deleteContainer(c, dstContainerClient)
-	c.Assert(dstContainerClient, chk.NotNil)
-=======
-	dstContainerURL, dstContainerName := createNewContainer(a, bsu)
-	defer deleteContainer(a, dstContainerURL)
-	a.NotNil(dstContainerURL)
->>>>>>> 096d32ee
+	dstContainerClient, dstContainerName := createNewContainer(a, bsc)
+	defer deleteContainer(a, dstContainerClient)
+	a.NotNil(dstContainerClient)
 
 	// set up interceptor
 	mockedRPC := interceptor{}
@@ -942,53 +749,30 @@
 
 		msg := mockedLcm.GatherAllLogs(mockedLcm.dryrunLog)
 		for i := 0; i < len(blobsToInclude); i++ {
-<<<<<<< HEAD
-			c.Check(strings.Contains(msg[i], "DRYRUN: copy"), chk.Equals, true)
-			c.Check(strings.Contains(msg[i], srcDirName), chk.Equals, true)
-			c.Check(strings.Contains(msg[i], dstContainerClient.URL()), chk.Equals, true)
-=======
 			a.True(strings.Contains(msg[i], "DRYRUN: copy"))
 			a.True(strings.Contains(msg[i], srcDirName))
-			a.True(strings.Contains(msg[i], dstContainerURL.String()))
->>>>>>> 096d32ee
+			a.True(strings.Contains(msg[i], dstContainerClient.URL()))
 		}
 
 		a.True(testDryrunStatements(blobsToInclude, msg))
 	})
 }
 
-<<<<<<< HEAD
-func (s *cmdIntegrationSuite) TestDryrunCopyBlobToBlob(c *chk.C) {
+func TestDryrunCopyBlobToBlob(t *testing.T) {
+	a := assert.New(t)
 	bsc := getBlobServiceClient()
 
 	// set up src container
-	srcContainerClient, srcContainerName := createNewContainer(c, bsc)
-	defer deleteContainer(c, srcContainerClient)
+	srcContainerClient, srcContainerName := createNewContainer(a, bsc)
+	defer deleteContainer(a, srcContainerClient)
 	blobsToInclude := []string{"AzURE2021.jpeg", "sub1/dir2/HELLO-4.txt", "sub1/test/testing.txt"}
-	scenarioHelper{}.generateBlobsFromList(c, srcContainerClient, blobsToInclude, blockBlobDefaultData)
-	c.Assert(srcContainerClient, chk.NotNil)
+	scenarioHelper{}.generateBlobsFromList(a, srcContainerClient, blobsToInclude, blockBlobDefaultData)
+	a.NotNil(srcContainerClient)
 
 	// set up the destination
-	dstContainerClient, dstContainerName := createNewContainer(c, bsc)
-	defer deleteContainer(c, dstContainerClient)
-	c.Assert(dstContainerClient, chk.NotNil)
-=======
-func TestDryrunCopyBlobToBlob(t *testing.T) {
-	a := assert.New(t)
-	bsu := getBSU()
-
-	// set up src container
-	srcContainerURL, srcContainerName := createNewContainer(a, bsu)
-	defer deleteContainer(a, srcContainerURL)
-	blobsToInclude := []string{"AzURE2021.jpeg", "sub1/dir2/HELLO-4.txt", "sub1/test/testing.txt"}
-	scenarioHelper{}.generateBlobsFromList(a, srcContainerURL, blobsToInclude, blockBlobDefaultData)
-	a.NotNil(srcContainerURL)
-
-	// set up the destination
-	dstContainerURL, dstContainerName := createNewContainer(a, bsu)
-	defer deleteContainer(a, dstContainerURL)
-	a.NotNil(dstContainerURL)
->>>>>>> 096d32ee
+	dstContainerClient, dstContainerName := createNewContainer(a, bsc)
+	defer deleteContainer(a, dstContainerClient)
+	a.NotNil(dstContainerClient)
 
 	// set up interceptor
 	mockedRPC := interceptor{}
@@ -1011,51 +795,29 @@
 
 		msg := mockedLcm.GatherAllLogs(mockedLcm.dryrunLog)
 		for i := 0; i < len(blobsToInclude); i++ {
-<<<<<<< HEAD
-			c.Check(strings.Contains(msg[i], "DRYRUN: copy"), chk.Equals, true)
-			c.Check(strings.Contains(msg[i], srcContainerClient.URL()), chk.Equals, true)
-			c.Check(strings.Contains(msg[i], dstContainerClient.URL()), chk.Equals, true)
-=======
 			a.True(strings.Contains(msg[i], "DRYRUN: copy"))
-			a.True(strings.Contains(msg[i], srcContainerURL.String()))
-			a.True(strings.Contains(msg[i], dstContainerURL.String()))
->>>>>>> 096d32ee
+			a.True(strings.Contains(msg[i], srcContainerClient.URL()))
+			a.True(strings.Contains(msg[i], dstContainerClient.URL()))
 		}
 
 		a.True(testDryrunStatements(blobsToInclude, msg))
 	})
 }
 
-<<<<<<< HEAD
-func (s *cmdIntegrationSuite) TestDryrunCopyBlobToBlobJson(c *chk.C) {
+func TestDryrunCopyBlobToBlobJson(t *testing.T) {
+	a := assert.New(t)
 	bsc := getBlobServiceClient()
 	// set up src container
-	srcContainerClient, srcContainerName := createNewContainer(c, bsc)
-	defer deleteContainer(c, srcContainerClient)
+	srcContainerClient, srcContainerName := createNewContainer(a, bsc)
+	defer deleteContainer(a, srcContainerClient)
 	blobsToInclude := []string{"AzURE2021.jpeg"}
-	scenarioHelper{}.generateBlobsFromList(c, srcContainerClient, blobsToInclude, blockBlobDefaultData)
-	c.Assert(srcContainerClient, chk.NotNil)
+	scenarioHelper{}.generateBlobsFromList(a, srcContainerClient, blobsToInclude, blockBlobDefaultData)
+	a.NotNil(srcContainerClient)
 
 	// set up the destination
-	dstContainerClient, dstContainerName := createNewContainer(c, bsc)
-	defer deleteContainer(c, dstContainerClient)
-	c.Assert(dstContainerClient, chk.NotNil)
-=======
-func TestDryrunCopyBlobToBlobJson(t *testing.T) {
-	a := assert.New(t)
-	bsu := getBSU()
-	// set up src container
-	srcContainerURL, srcContainerName := createNewContainer(a, bsu)
-	defer deleteContainer(a, srcContainerURL)
-	blobsToInclude := []string{"AzURE2021.jpeg"}
-	scenarioHelper{}.generateBlobsFromList(a, srcContainerURL, blobsToInclude, blockBlobDefaultData)
-	a.NotNil(srcContainerURL)
-
-	// set up the destination
-	dstContainerURL, dstContainerName := createNewContainer(a, bsu)
-	defer deleteContainer(a, dstContainerURL)
-	a.NotNil(dstContainerURL)
->>>>>>> 096d32ee
+	dstContainerClient, dstContainerName := createNewContainer(a, bsc)
+	defer deleteContainer(a, dstContainerClient)
+	a.NotNil(dstContainerClient)
 
 	// set up interceptor
 	mockedRPC := interceptor{}
