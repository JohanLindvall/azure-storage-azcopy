// Copyright © 2017 Microsoft <wastore@microsoft.com>
//
// Permission is hereby granted, free of charge, to any person obtaining a copy
// of this software and associated documentation files (the "Software"), to deal
// in the Software without restriction, including without limitation the rights
// to use, copy, modify, merge, publish, distribute, sublicense, and/or sell
// copies of the Software, and to permit persons to whom the Software is
// furnished to do so, subject to the following conditions:
//
// The above copyright notice and this permission notice shall be included in
// all copies or substantial portions of the Software.
//
// THE SOFTWARE IS PROVIDED "AS IS", WITHOUT WARRANTY OF ANY KIND, EXPRESS OR
// IMPLIED, INCLUDING BUT NOT LIMITED TO THE WARRANTIES OF MERCHANTABILITY,
// FITNESS FOR A PARTICULAR PURPOSE AND NONINFRINGEMENT. IN NO EVENT SHALL THE
// AUTHORS OR COPYRIGHT HOLDERS BE LIABLE FOR ANY CLAIM, DAMAGES OR OTHER
// LIABILITY, WHETHER IN AN ACTION OF CONTRACT, TORT OR OTHERWISE, ARISING FROM,
// OUT OF OR IN CONNECTION WITH THE SOFTWARE OR THE USE OR OTHER DEALINGS IN
// THE SOFTWARE.

package cmd

import (
	"bytes"
	"context"
	"errors"
	"fmt"
<<<<<<< HEAD
	"github.com/Azure/azure-sdk-for-go/sdk/azcore"
	"github.com/Azure/azure-sdk-for-go/sdk/azcore/streaming"
	"github.com/Azure/azure-sdk-for-go/sdk/azcore/to"
	"github.com/Azure/azure-sdk-for-go/sdk/storage/azblob/appendblob"
	"github.com/Azure/azure-sdk-for-go/sdk/storage/azblob/blob"
	"github.com/Azure/azure-sdk-for-go/sdk/storage/azblob/bloberror"
	"github.com/Azure/azure-sdk-for-go/sdk/storage/azblob/blockblob"
	"github.com/Azure/azure-sdk-for-go/sdk/storage/azblob/container"
	"github.com/Azure/azure-sdk-for-go/sdk/storage/azblob/pageblob"
	blobsas "github.com/Azure/azure-sdk-for-go/sdk/storage/azblob/sas"
	blobservice "github.com/Azure/azure-sdk-for-go/sdk/storage/azblob/service"
=======
	"github.com/stretchr/testify/assert"
>>>>>>> 096d32ee
	"io"
	"math/rand"
	"net/url"
	"os"
	"runtime"
	"strings"
	"testing"
	"time"

	gcpUtils "cloud.google.com/go/storage"
	"github.com/Azure/azure-storage-azcopy/v10/common"
	"google.golang.org/api/iterator"

	"github.com/Azure/azure-storage-azcopy/v10/azbfs"
	"github.com/Azure/azure-storage-azcopy/v10/ste"
	"github.com/minio/minio-go"

<<<<<<< HEAD
	chk "gopkg.in/check.v1"

=======
	"github.com/Azure/azure-storage-blob-go/azblob"
>>>>>>> 096d32ee
	"github.com/Azure/azure-storage-file-go/azfile"
)

var ctx = context.Background()

const (
	containerPrefix      = "container"
	blobPrefix           = "blob"
	blockBlobDefaultData = "AzCopy Random Test Data"
	// 512 bytes of alphanumeric random data
	pageBlobDefaultData   = "lEYvPHhS2c9T7DDNtM7f0gccgbqe7DMYByLj7d1XS6jV5Y0Cuiz5i86e5llkBwzCahnR4n1MUvfpniNBxgRgJ4oNk8oaIlCevtsPaCZgOMpKdPohp7yYTfawiz8MtHlTwM8OmfgngbH2BNiqtSFEx9GArvkwkVF0dPoG6RRBug0BqHiWyMd0mZifrBTneG13bqKg7A8EjRmBHIqCMGoxOYo1ufojJjYKiv8dfBYGib4pNpfrcxlEWrMKEPcgs3YG3AGg2lIKrMVs7yWnSzwqeEnl9oMFjdwc7XB2e7y2IH1JLt8CzaYgW6qvaPzhFXWbUkIJ6KznQAaKExJt9my625REjn8G4WT5tfo82J2gpdJNAveaF1O09Irjb93Yg07CfeSOrUBo4WwORrfJ60O4nc3MWWvHT2CsJ4b3MtjtVR0nb084SQpRycXPSF9rMympZrwmP0mutBYCVOEWDjsaLOQJoHo2UOiBD2sM5rm4N5mqt0mEInyGO8pKnV7NKn0N"
	appendBlobDefaultData = "AzCopy Random Append Test Data"

	bucketPrefix      = "s3bucket"
	objectPrefix      = "s3object"
	objectDefaultData = "AzCopy default data for S3 object"

	fileDefaultData             = "AzCopy Random Test Data"
	sharePrefix                 = "share"
	azureFilePrefix             = "azfile"
	defaultAzureFileSizeInBytes = 1000

	blobfsPrefix                 = "blobfs"
	defaultBlobFSFileSizeInBytes = 1000
)

// if S3_TESTS_OFF is set at all, S3 tests are disabled.
func isS3Disabled() bool {
	return strings.ToLower(os.Getenv("S3_TESTS_OFF")) != ""
}

func skipIfS3Disabled(t *testing.T) {
	if isS3Disabled() {
		t.Skip("S3 testing is disabled for this unit test suite run.")
	}
}

// If TEST_GCP == True, we'll run GCP testcases
func gcpTestsDisabled() bool {
	return strings.ToLower(os.Getenv("GCP_TESTS_OFF")) != ""
}

func skipIfGCPDisabled(t *testing.T) {
	if gcpTestsDisabled() {
		t.Skip("GCP testing is disabled for this run")
	}
}

func testDryrunStatements(items, messages []string) bool {
	for _, v := range items {
		for _, m := range messages {
			if strings.HasSuffix(m, v) {
				goto continueBlobs
			}
		}

		return false

	continueBlobs:
	}

	return true
}

// This function generates an entity name by concatenating the passed prefix,
// the name of the test requesting the entity name, and the minute, second, and nanoseconds of the call.
// This should make it easy to associate the entities with their test, uniquely identify
// them, and determine the order in which they were created.
// Will truncate the end of the test name, if there is not enough room for it, followed by the time-based suffix,
// with a non-zero maxLen.
func generateName(prefix string, maxLen int) string {
	// The following lines step up the stack find the name of the test method
	// Note: the way to do this changed in go 1.12, refer to release notes for more info
	var pcs [10]uintptr
	n := runtime.Callers(1, pcs[:])
	frames := runtime.CallersFrames(pcs[:n])
	name := "TestFoo" // default stub "Foo" is used if anything goes wrong with this procedure
	for {
		frame, more := frames.Next()
		if strings.Contains(frame.Func.Name(), "Test") {
			name = frame.Func.Name()
			break
		} else if !more {
			break
		}
	}
	funcNameStart := strings.Index(name, "Test")
	name = name[funcNameStart+len("Test"):] // Just get the name of the test and not any of the garbage at the beginning
	name = strings.ToLower(name)            // Ensure it is a valid resource name
	textualPortion := fmt.Sprintf("%s%s", prefix, strings.ToLower(name))
	currentTime := time.Now()
	numericSuffix := fmt.Sprintf("%02d%02d%d", currentTime.Minute(), currentTime.Second(), currentTime.Nanosecond())
	if maxLen > 0 {
		maxTextLen := maxLen - len(numericSuffix)
		if maxTextLen < 1 {
			panic("max len too short")
		}
		if len(textualPortion) > maxTextLen {
			textualPortion = textualPortion[:maxTextLen]
		}
	}
	name = textualPortion + numericSuffix
	return name
}

func generateContainerName() string {
	return generateName(containerPrefix, 63)
}

func generateBlobName() string {
	return generateName(blobPrefix, 0)
}

func generateBucketName() string {
	return generateName(bucketPrefix, 63)
}

func generateBucketNameWithCustomizedPrefix(customizedPrefix string) string {
	return generateName(customizedPrefix, 63)
}

func generateObjectName() string {
	return generateName(objectPrefix, 0)
}

func generateShareName() string {
	return generateName(sharePrefix, 63)
}

func generateFilesystemName() string {
	return generateName(blobfsPrefix, 63)
}

func getShareURL(a *assert.Assertions, fsu azfile.ServiceURL) (share azfile.ShareURL, name string) {
	name = generateShareName()
	share = fsu.NewShareURL(name)

	return share, name
}

func generateAzureFileName() string {
	return generateName(azureFilePrefix, 0)
}

func generateBfsFileName() string {
	return generateName(blobfsPrefix, 0)
}

<<<<<<< HEAD
func getContainerClient(c *chk.C, bsc *blobservice.Client) (container *container.Client, name string) {
=======
func getContainerURL(a *assert.Assertions, bsu azblob.ServiceURL) (container azblob.ContainerURL, name string) {
>>>>>>> 096d32ee
	name = generateContainerName()
	container = bsc.NewContainerClient(name)
	return
}

func getFilesystemURL(a *assert.Assertions, bfssu azbfs.ServiceURL) (filesystem azbfs.FileSystemURL, name string) {
	name = generateFilesystemName()
	filesystem = bfssu.NewFileSystemURL(name)

	return
}

<<<<<<< HEAD
func getBlockBlobClient(c *chk.C, cc *container.Client, prefix string) (bbc *blockblob.Client, name string) {
=======
func getBlockBlobURL(a *assert.Assertions, container azblob.ContainerURL, prefix string) (blob azblob.BlockBlobURL, name string) {
>>>>>>> 096d32ee
	name = prefix + generateBlobName()
	bbc = cc.NewBlockBlobClient(name)
	return
}

func getBfsFileURL(a *assert.Assertions, filesystemURL azbfs.FileSystemURL, prefix string) (file azbfs.FileURL, name string) {
	name = prefix + generateBfsFileName()
	file = filesystemURL.NewRootDirectoryURL().NewFileURL(name)

	return
}

<<<<<<< HEAD
func getAppendBlobClient(c *chk.C, cc *container.Client, prefix string) (abc *appendblob.Client, name string) {
=======
func getAppendBlobURL(a *assert.Assertions, container azblob.ContainerURL, prefix string) (blob azblob.AppendBlobURL, name string) {
>>>>>>> 096d32ee
	name = generateBlobName()
	abc = cc.NewAppendBlobClient(prefix + name)
	return
}

<<<<<<< HEAD
func getPageBlobClient(c *chk.C, cc *container.Client, prefix string) (pbc *pageblob.Client, name string) {
=======
func getPageBlobURL(a *assert.Assertions, container azblob.ContainerURL, prefix string) (blob azblob.PageBlobURL, name string) {
>>>>>>> 096d32ee
	name = generateBlobName()
	pbc = cc.NewPageBlobClient(prefix + name)
	return
}

func getAzureFileURL(a *assert.Assertions, shareURL azfile.ShareURL, prefix string) (fileURL azfile.FileURL, name string) {
	name = prefix + generateAzureFileName()
	fileURL = shareURL.NewRootDirectoryURL().NewFileURL(name)

	return
}

func getReaderToRandomBytes(n int) *bytes.Reader {
	r, _ := getRandomDataAndReader(n)
	return r
}

func getRandomDataAndReader(n int) (*bytes.Reader, []byte) {
	data := make([]byte, n, n)
	rand.Read(data)
	return bytes.NewReader(data), data
}

func getAccountAndKey() (string, string) {
	name := os.Getenv("ACCOUNT_NAME")
	key := os.Getenv("ACCOUNT_KEY")
	if name == "" || key == "" {
		panic("ACCOUNT_NAME and ACCOUNT_KEY environment vars must be set before running tests")
	}

	return name, key
}

// get blob account service client
func getBlobServiceClient() *blobservice.Client {
	accountName, accountKey := getAccountAndKey()
	u := fmt.Sprintf("https://%s.blob.core.windows.net/", accountName)

	credential, err := blob.NewSharedKeyCredential(accountName, accountKey)
	if err != nil {
		panic(err)
	}
	client, err := blobservice.NewClientWithSharedKeyCredential(u, credential, nil)
	if err != nil {
		panic(err)
	}
	return client
}

func getFSU() azfile.ServiceURL {
	accountName, accountKey := getAccountAndKey()
	u, _ := url.Parse(fmt.Sprintf("https://%s.file.core.windows.net/", accountName))

	credential, err := azfile.NewSharedKeyCredential(accountName, accountKey)
	if err != nil {
		panic(err)
	}
	pipeline := azfile.NewPipeline(credential, azfile.PipelineOptions{})
	return azfile.NewServiceURL(*u, pipeline)
}

func GetBFSSU() azbfs.ServiceURL {
	accountName, accountKey := getAccountAndKey()
	u, _ := url.Parse(fmt.Sprintf("https://%s.dfs.core.windows.net/", accountName))

	cred := azbfs.NewSharedKeyCredential(accountName, accountKey)
	pipeline := azbfs.NewPipeline(cred, azbfs.PipelineOptions{})
	return azbfs.NewServiceURL(*u, pipeline)
}

<<<<<<< HEAD
func createNewContainer(c *chk.C, bsc *blobservice.Client) (cc *container.Client, name string) {
	cc, name = getContainerClient(c, bsc)
=======
func createNewContainer(a *assert.Assertions, bsu azblob.ServiceURL) (container azblob.ContainerURL, name string) {
	container, name = getContainerURL(a, bsu)
>>>>>>> 096d32ee

	// ignore any errors here, since it doesn't matter if this fails (if it does, it's probably because the container didn't exist)
	_, _ = cc.Delete(ctx, nil)

<<<<<<< HEAD
	_, err := cc.Create(ctx, nil)
	c.Assert(err, chk.IsNil)
	return cc, name
=======
	_, err := container.Create(ctx, nil, azblob.PublicAccessNone)
	a.Nil(err)
	return container, name
>>>>>>> 096d32ee
}

func createNewFilesystem(a *assert.Assertions, bfssu azbfs.ServiceURL) (filesystem azbfs.FileSystemURL, name string) {
	filesystem, name = getFilesystemURL(a, bfssu)

	// ditto
	_, _ = filesystem.Delete(ctx)

	_, err := filesystem.Create(ctx)
	a.Nil(err)
	return
}

func createNewBfsFile(a *assert.Assertions, filesystem azbfs.FileSystemURL, prefix string) (file azbfs.FileURL, name string) {
	file, name = getBfsFileURL(a, filesystem, prefix)

	// Create the file
	_, err := file.Create(ctx, azbfs.BlobFSHTTPHeaders{}, azbfs.BlobFSAccessControl{})
	a.Nil(err)

	_, err = file.AppendData(ctx, 0, strings.NewReader(string(make([]byte, defaultBlobFSFileSizeInBytes))))
	a.Nil(err)

	_, err = file.FlushData(ctx, defaultBlobFSFileSizeInBytes, nil, azbfs.BlobFSHTTPHeaders{}, false, true)
	a.Nil(err)
	return
}

<<<<<<< HEAD
func createNewBlockBlob(c *chk.C, cc *container.Client, prefix string) (bbc *blockblob.Client, name string) {
	bbc, name = getBlockBlobClient(c, cc, prefix)

	_, err := bbc.Upload(ctx, streaming.NopCloser(strings.NewReader(blockBlobDefaultData)), nil)
	c.Assert(err, chk.IsNil)
=======
func createNewBlockBlob(a *assert.Assertions, container azblob.ContainerURL, prefix string) (blob azblob.BlockBlobURL, name string) {
	blob, name = getBlockBlobURL(a, container, prefix)

	_, err := blob.Upload(ctx, strings.NewReader(blockBlobDefaultData), azblob.BlobHTTPHeaders{},
		nil, azblob.BlobAccessConditions{}, azblob.DefaultAccessTier, nil, azblob.ClientProvidedKeyOptions{}, azblob.ImmutabilityPolicyOptions{})
	a.Nil(err)
>>>>>>> 096d32ee

	return
}

// create metadata indicating that this is a dir
<<<<<<< HEAD
func createNewDirectoryStub(c *chk.C, cc *container.Client, dirPath string) {
	dirClient := cc.NewBlockBlobClient(dirPath)

	_, err := dirClient.Upload(ctx, streaming.NopCloser(bytes.NewReader(nil)),
		&blockblob.UploadOptions{
			Metadata: map[string]*string{"hdi_isfolder": to.Ptr("true")},
		})
	c.Assert(err, chk.IsNil)
=======
func createNewDirectoryStub(a *assert.Assertions, container azblob.ContainerURL, dirPath string) {
	dir := container.NewBlockBlobURL(dirPath)

	_, err := dir.Upload(ctx, bytes.NewReader(nil), azblob.BlobHTTPHeaders{},
		azblob.Metadata{"hdi_isfolder": "true"}, azblob.BlobAccessConditions{}, azblob.DefaultAccessTier, nil, azblob.ClientProvidedKeyOptions{}, azblob.ImmutabilityPolicyOptions{})

	a.Nil(err)
>>>>>>> 096d32ee

	return
}

func createNewAzureShare(a *assert.Assertions, fsu azfile.ServiceURL) (share azfile.ShareURL, name string) {
	share, name = getShareURL(a, fsu)

<<<<<<< HEAD
	cResp, err := share.Create(ctx, nil, 0)
	c.Assert(err, chk.IsNil)
	c.Assert(cResp.StatusCode(), chk.Equals, 201)
=======
	_, err := share.Create(ctx, nil, 0)
	a.Nil(err)

>>>>>>> 096d32ee
	return share, name
}

func createNewAzureFile(a *assert.Assertions, share azfile.ShareURL, prefix string) (file azfile.FileURL, name string) {
	file, name = getAzureFileURL(a, share, prefix)

	// generate parents first
	generateParentsForAzureFile(a, file)

	_, err := file.Create(ctx, defaultAzureFileSizeInBytes, azfile.FileHTTPHeaders{}, azfile.Metadata{})
	a.Nil(err)

	return
}

func generateParentsForAzureFile(a *assert.Assertions, fileURL azfile.FileURL) {
	accountName, accountKey := getAccountAndKey()
	credential, _ := azfile.NewSharedKeyCredential(accountName, accountKey)
	t := ste.NewFolderCreationTracker(common.EFolderPropertiesOption.NoFolders(), nil)
	err := ste.AzureFileParentDirCreator{}.CreateParentDirToRoot(ctx, fileURL, azfile.NewPipeline(credential, azfile.PipelineOptions{}), t)
	a.Nil(err)
}

<<<<<<< HEAD
func createNewAppendBlob(c *chk.C, cc *container.Client, prefix string) (abc *appendblob.Client, name string) {
	abc, name = getAppendBlobClient(c, cc, prefix)

	_, err := abc.Create(ctx, nil)
	c.Assert(err, chk.IsNil)

	return
}

func createNewPageBlob(c *chk.C, cc *container.Client, prefix string) (pbc *pageblob.Client, name string) {
	pbc, name = getPageBlobClient(c, cc, prefix)

	_, err := pbc.Create(ctx, pageblob.PageBytes*10, nil)
	c.Assert(err, chk.IsNil)

	return
}

func deleteContainer(c *chk.C, cc *container.Client) {
	_, err := cc.Delete(ctx, nil)
	c.Assert(err, chk.IsNil)
=======
func createNewAppendBlob(a *assert.Assertions, container azblob.ContainerURL, prefix string) (blob azblob.AppendBlobURL, name string) {
	blob, name = getAppendBlobURL(a, container, prefix)

	_, err := blob.Create(ctx, azblob.BlobHTTPHeaders{}, nil, azblob.BlobAccessConditions{}, nil, azblob.ClientProvidedKeyOptions{}, azblob.ImmutabilityPolicyOptions{})

	a.Nil(err)
	return
}

func createNewPageBlob(a *assert.Assertions, container azblob.ContainerURL, prefix string) (blob azblob.PageBlobURL, name string) {
	blob, name = getPageBlobURL(a, container, prefix)

	_, err := blob.Create(ctx, azblob.PageBlobPageBytes*10, 0, azblob.BlobHTTPHeaders{}, nil, azblob.BlobAccessConditions{}, azblob.DefaultPremiumBlobAccessTier, nil, azblob.ClientProvidedKeyOptions{}, azblob.ImmutabilityPolicyOptions{})
	a.Nil(err)
	return
}

func deleteContainer(a *assert.Assertions, container azblob.ContainerURL) {
	_, err := container.Delete(ctx, azblob.ContainerAccessConditions{})
	a.Nil(err)
>>>>>>> 096d32ee
}

func deleteFilesystem(a *assert.Assertions, filesystem azbfs.FileSystemURL) {
	_, err := filesystem.Delete(ctx)
	a.Nil(err)
}

<<<<<<< HEAD
func validateStorageError(c *chk.C, err error, code bloberror.Code) {
	c.Assert(bloberror.HasCode(err, code), chk.Equals, true)
=======
func validateStorageError(a *assert.Assertions, err error, code azblob.ServiceCodeType) {
	serr, _ := err.(azblob.StorageError)
	a.Equal(code, serr.ServiceCode())
>>>>>>> 096d32ee
}

func getRelativeTimeGMT(amount time.Duration) time.Time {
	currentTime := time.Now().In(time.FixedZone("GMT", 0))
	currentTime = currentTime.Add(amount * time.Second)
	return currentTime
}

func generateCurrentTimeWithModerateResolution() time.Time {
	highResolutionTime := time.Now().UTC()
	return time.Date(highResolutionTime.Year(), highResolutionTime.Month(), highResolutionTime.Day(), highResolutionTime.Hour(), highResolutionTime.Minute(),
		highResolutionTime.Second(), 0, highResolutionTime.Location())
}

type createS3ResOptions struct {
	Location string
}

func createS3ClientWithMinio(o createS3ResOptions) (*minio.Client, error) {
	if isS3Disabled() {
		return nil, errors.New("s3 testing is disabled")
	}

	accessKeyID := os.Getenv("AWS_ACCESS_KEY_ID")
	secretAccessKey := os.Getenv("AWS_SECRET_ACCESS_KEY")

	if accessKeyID == "" || secretAccessKey == "" {
		return nil, fmt.Errorf("AWS_ACCESS_KEY_ID and AWS_SECRET_ACCESS_KEY should be set before creating the S3 client")
	}

	s3Client, err := minio.NewWithRegion("s3.amazonaws.com", accessKeyID, secretAccessKey, true, o.Location)
	if err != nil {
		return nil, err
	}
	return s3Client, nil
}

func createGCPClientWithGCSSDK() (*gcpUtils.Client, error) {
	jsonKey := os.Getenv("GOOGLE_APPLICATION_CREDENTIALS")
	if jsonKey == "" {
		return nil, fmt.Errorf("GOOGLE_APPLICATION_CREDENTIALS should be set before creating the GCP Client")
	}
	projectID := os.Getenv("GOOGLE_CLOUD_PROJECT")
	if projectID == "" {
		return nil, fmt.Errorf("GOOGLE_CLOUD_PROJECT should be set before creating GCP Client for testing")
	}
	ctx := context.Background()
	gcpClient, err := gcpUtils.NewClient(ctx)
	if err != nil {
		return nil, err
	}
	return gcpClient, nil
}

func createNewBucket(a *assert.Assertions, client *minio.Client, o createS3ResOptions) string {
	bucketName := generateBucketName()
	err := client.MakeBucket(bucketName, o.Location)
	a.Nil(err)

	return bucketName
}

func createNewGCPBucket(a *assert.Assertions, client *gcpUtils.Client) string {
	bucketName := generateBucketName()
	bkt := client.Bucket(bucketName)
	err := bkt.Create(context.Background(), os.Getenv("GOOGLE_CLOUD_PROJECT"), &gcpUtils.BucketAttrs{})
	a.Nil(err)

	return bucketName
}

func createNewBucketWithName(a *assert.Assertions, client *minio.Client, bucketName string, o createS3ResOptions) {
	err := client.MakeBucket(bucketName, o.Location)
	a.Nil(err)
}

func createNewGCPBucketWithName(a *assert.Assertions, client *gcpUtils.Client, bucketName string) {
	bucket := client.Bucket(bucketName)
	err := bucket.Create(context.Background(), os.Getenv("GOOGLE_CLOUD_PROJECT"), &gcpUtils.BucketAttrs{})
	a.Nil(err)
}

func createNewObject(a *assert.Assertions, client *minio.Client, bucketName string, prefix string) (objectKey string) {
	objectKey = prefix + generateObjectName()

	size := int64(len(objectDefaultData))
	n, err := client.PutObject(bucketName, objectKey, strings.NewReader(objectDefaultData), size, minio.PutObjectOptions{})
	a.Nil(err)

	a.Equal(size, n)

	return
}

func createNewGCPObject(a *assert.Assertions, client *gcpUtils.Client, bucketName string, prefix string) (objectKey string) {
	objectKey = prefix + generateObjectName()

	size := int64(len(objectDefaultData))
	wc := client.Bucket(bucketName).Object(objectKey).NewWriter(context.Background())
	reader := strings.NewReader(objectDefaultData)
	written, err := io.Copy(wc, reader)
	a.Nil(err)
	a.Equal(size, written)
	err = wc.Close()
	a.Nil(err)
	return objectKey

}

func deleteBucket(client *minio.Client, bucketName string, waitQuarterMinute bool) {
	// If we error out in this function, simply just skip over deleting the bucket.
	// Some of our buckets have become "ghost" buckets in the past.
	// Ghost buckets show up in list calls but can't actually be interacted with.
	// Some ghost buckets are temporary, others are permanent.
	// As such, we need a way to deal with them when they show up.
	// By doing this, they'll just be cleaned up the next test run instead of failing all tests.
	objectsCh := make(chan string)

	go func() {
		defer close(objectsCh)

		// List all objects from a bucket-name with a matching prefix.
		for object := range client.ListObjectsV2(bucketName, "", true, context.Background().Done()) {
			if object.Err != nil {
				return
			}

			objectsCh <- object.Key
		}
	}()

	// List bucket, and delete all the objects in the bucket
	errChn := client.RemoveObjects(bucketName, objectsCh)
	var err error

	for rmObjErr := range errChn {
		if rmObjErr.Err != nil {
			return
		}
	}

	// Remove the bucket.
	err = client.RemoveBucket(bucketName)

	if err != nil {
		return
	}

	if waitQuarterMinute {
		time.Sleep(time.Second * 15)
	}
}

func deleteGCPBucket(client *gcpUtils.Client, bucketName string, waitQuarterMinute bool) {
	bucket := client.Bucket(bucketName)
	ctx := context.Background()
	it := bucket.Objects(ctx, &gcpUtils.Query{Prefix: ""})
	for {
		attrs, err := it.Next()
		if err != nil { // if Next returns an error other than iterator.Done, all subsequent calls will return the same error.
			if err == iterator.Done {
				break
			}
			return
		}
		if err == nil {
			err = bucket.Object(attrs.Name).Delete(nil)
			if err != nil {
				return
			}
		}
	}
	err := bucket.Delete(context.Background())
	if err != nil {
		fmt.Println(fmt.Sprintf("Failed to Delete GCS Bucket %v", bucketName))
	}

	if waitQuarterMinute {
		time.Sleep(time.Second * 15)
	}
}

func cleanS3Account(client *minio.Client) {
	buckets, err := client.ListBuckets()
	if err != nil {
		return
	}

	for _, bucket := range buckets {
		if strings.Contains(bucket.Name, "elastic") {
			continue
		}
		deleteBucket(client, bucket.Name, false)
	}

	time.Sleep(time.Minute)
}

func cleanGCPAccount(client *gcpUtils.Client) {
	projectID := os.Getenv("GOOGLE_CLOUD_PROJECT")
	if projectID == "" {
		fmt.Println("GOOGLE_CLOUD_PROJECT env variable not set. GCP tests will not run")
		return
	}
	ctx := context.Background()
	it := client.Buckets(ctx, projectID)
	for {
		battrs, err := it.Next()
		if err != nil {
			if err == iterator.Done {
				break
			}
			return
		}
		deleteGCPBucket(client, battrs.Name, false)
	}
}

<<<<<<< HEAD
func cleanBlobAccount(c *chk.C, serviceClient *blobservice.Client) {
	pager := serviceClient.NewListContainersPager(nil)
	for pager.More() {
		resp, err := pager.NextPage(ctx)
		c.Assert(err, chk.IsNil)
=======
func cleanBlobAccount(a *assert.Assertions, serviceURL azblob.ServiceURL) {
	marker := azblob.Marker{}
	for marker.NotDone() {
		resp, err := serviceURL.ListContainersSegment(ctx, marker, azblob.ListContainersSegmentOptions{})
		a.Nil(err)

>>>>>>> 096d32ee
		for _, v := range resp.ContainerItems {
			_, err = serviceClient.NewContainerClient(*v.Name).Delete(ctx, nil)

			if err != nil {
				var respErr *azcore.ResponseError
				if errors.As(err, &respErr) {
					if respErr.ErrorCode == string(bloberror.ContainerNotFound) {
						continue
					}
				}

				a.Nil(err)
			}
		}
	}
}

func cleanFileAccount(a *assert.Assertions, serviceURL azfile.ServiceURL) {
	marker := azfile.Marker{}
	for marker.NotDone() {
		resp, err := serviceURL.ListSharesSegment(ctx, marker, azfile.ListSharesOptions{})
		a.Nil(err)

		for _, v := range resp.ShareItems {
			_, err = serviceURL.NewShareURL(v.Name).Delete(ctx, azfile.DeleteSnapshotsOptionNone)

			if err != nil {
				if stgErr, ok := err.(azfile.StorageError); ok {
					if stgErr.ServiceCode() == azfile.ServiceCodeShareNotFound {
						continue
					}
				}

				a.Nil(err)
			}
		}

		marker = resp.NextMarker
	}

	time.Sleep(time.Minute)
}

func getGenericCredentialForFile(accountType string) (*azfile.SharedKeyCredential, error) {
	accountNameEnvVar := accountType + "ACCOUNT_NAME"
	accountKeyEnvVar := accountType + "ACCOUNT_KEY"
	accountName, accountKey := os.Getenv(accountNameEnvVar), os.Getenv(accountKeyEnvVar)
	if accountName == "" || accountKey == "" {
		return nil, errors.New(accountNameEnvVar + " and/or " + accountKeyEnvVar + " environment variables not specified.")
	}
	return azfile.NewSharedKeyCredential(accountName, accountKey)
}

func getAlternateFSU() (azfile.ServiceURL, error) {
	secondaryAccountName, secondaryAccountKey := os.Getenv("SECONDARY_ACCOUNT_NAME"), os.Getenv("SECONDARY_ACCOUNT_KEY")
	if secondaryAccountName == "" || secondaryAccountKey == "" {
		return azfile.ServiceURL{}, errors.New("SECONDARY_ACCOUNT_NAME and/or SECONDARY_ACCOUNT_KEY environment variables not specified.")
	}
	fsURL, _ := url.Parse("https://" + secondaryAccountName + ".file.core.windows.net/")

	credential, err := azfile.NewSharedKeyCredential(secondaryAccountName, secondaryAccountKey)
	if err != nil {
		return azfile.ServiceURL{}, err
	}
	pipeline := azfile.NewPipeline(credential, azfile.PipelineOptions{ /*Log: pipeline.NewLogWrapper(pipeline.LogInfo, log.New(os.Stderr, "", log.LstdFlags))*/ })

	return azfile.NewServiceURL(*fsURL, pipeline), nil
}

func deleteShare(a *assert.Assertions, share azfile.ShareURL) {
	_, err := share.Delete(ctx, azfile.DeleteSnapshotsOptionInclude)
	a.Nil(err)
}

// Some tests require setting service properties. It can take up to 30 seconds for the new properties to be reflected across all FEs.
// We will enable the necessary property and try to run the test implementation. If it fails with an error that should be due to
// those changes not being reflected yet, we will wait 30 seconds and try the test again. If it fails this time for any reason,
// we fail the test. It is the responsibility of the the testImplFunc to determine which error string indicates the test should be retried.
// There can only be one such string. All errors that cannot be due to this detail should be asserted and not returned as an error string.
<<<<<<< HEAD
func runTestRequiringServiceProperties(c *chk.C, bsc *blobservice.Client, code string,
	enableServicePropertyFunc func(*chk.C, *blobservice.Client),
	testImplFunc func(*chk.C, *blobservice.Client) error,
	disableServicePropertyFunc func(*chk.C, *blobservice.Client)) {
	enableServicePropertyFunc(c, bsc)
	defer disableServicePropertyFunc(c, bsc)
	err := testImplFunc(c, bsc)
	// We cannot assume that the error indicative of slow update will necessarily be a StorageError. As in ListBlobs.
	if err != nil && err.Error() == code {
		time.Sleep(time.Second * 30)
		err = testImplFunc(c, bsc)
		c.Assert(err, chk.IsNil)
	}
}

func enableSoftDelete(c *chk.C, bsc *blobservice.Client) {
	_, err := bsc.SetProperties(ctx, &blobservice.SetPropertiesOptions{
		DeleteRetentionPolicy: &blobservice.RetentionPolicy{Enabled: to.Ptr(true), Days: to.Ptr(int32(1))},
	})
	c.Assert(err, chk.IsNil)
}

func disableSoftDelete(c *chk.C, bsc *blobservice.Client) {
	_, err := bsc.SetProperties(ctx, &blobservice.SetPropertiesOptions{
		DeleteRetentionPolicy: &blobservice.RetentionPolicy{Enabled: to.Ptr(false)},
	})
	c.Assert(err, chk.IsNil)
}

func validateUpload(c *chk.C, bbc *blockblob.Client) {
	resp, err := bbc.DownloadStream(ctx, nil)
	c.Assert(err, chk.IsNil)
	data, _ := io.ReadAll(resp.Body)
	c.Assert(data, chk.HasLen, 0)
}

func getContainerClientWithSAS(c *chk.C, credential *blob.SharedKeyCredential, containerName string) *container.Client {
	rawURL := fmt.Sprintf("https://%s.blob.core.windows.net/%s",
		credential.AccountName(), containerName)
	client, err := container.NewClientWithSharedKeyCredential(rawURL, credential, nil)
=======
func runTestRequiringServiceProperties(a *assert.Assertions, bsu azblob.ServiceURL, code string,
	enableServicePropertyFunc func(*assert.Assertions, azblob.ServiceURL),
	testImplFunc func(*assert.Assertions, azblob.ServiceURL) error,
	disableServicePropertyFunc func(*assert.Assertions, azblob.ServiceURL)) {
	enableServicePropertyFunc(a, bsu)
	defer disableServicePropertyFunc(a, bsu)
	err := testImplFunc(a, bsu)
	// We cannot assume that the error indicative of slow update will necessarily be a StorageError. As in ListBlobs.
	if err != nil && err.Error() == code {
		time.Sleep(time.Second * 30)
		err = testImplFunc(a, bsu)
		a.Nil(err)
	}
}

func enableSoftDelete(a *assert.Assertions, bsu azblob.ServiceURL) {
	days := int32(1)
	_, err := bsu.SetProperties(ctx, azblob.StorageServiceProperties{DeleteRetentionPolicy: &azblob.RetentionPolicy{Enabled: true, Days: &days}})
	a.Nil(err)
}

func disableSoftDelete(a *assert.Assertions, bsu azblob.ServiceURL) {
	_, err := bsu.SetProperties(ctx, azblob.StorageServiceProperties{DeleteRetentionPolicy: &azblob.RetentionPolicy{Enabled: false}})
	a.Nil(err)
}

func validateUpload(a *assert.Assertions, blobURL azblob.BlockBlobURL) {
	resp, err := blobURL.Download(ctx, 0, 0, azblob.BlobAccessConditions{}, false, azblob.ClientProvidedKeyOptions{})
	a.Nil(err)
	data, _ := io.ReadAll(resp.Response().Body)
	a.Len(data, 0)
}

func getContainerURLWithSAS(a *assert.Assertions, credential azblob.SharedKeyCredential, containerName string) azblob.ContainerURL {
	sasQueryParams, err := azblob.BlobSASSignatureValues{
		Protocol:      azblob.SASProtocolHTTPS,
		ExpiryTime:    time.Now().UTC().Add(48 * time.Hour),
		ContainerName: containerName,
		Permissions:   azblob.ContainerSASPermissions{Read: true, Add: true, Write: true, Create: true, Delete: true, DeletePreviousVersion: true, List: true, Tag: true}.String(),
	}.NewSASQueryParameters(&credential)
	a.Nil(err)
>>>>>>> 096d32ee

	sasURL, err := client.GetSASURL(
		blobsas.ContainerPermissions{Read: true, Add: true, Write: true, Create: true, Delete: true, DeletePreviousVersion: true, List: true, Tag: true},
		time.Now().Add(48*time.Hour),
		nil)
	c.Assert(err, chk.IsNil)

<<<<<<< HEAD
	client, err = container.NewClientWithNoCredential(sasURL, nil)
	c.Assert(err, chk.IsNil)
=======
	// convert the raw url and validate it was parsed successfully
	fullURL, err := url.Parse(rawURL)
	a.Nil(err)
>>>>>>> 096d32ee

	return client
}

<<<<<<< HEAD
func getBlobServiceClientWithSAS(c *chk.C, credential *blob.SharedKeyCredential) *blobservice.Client {
	rawURL := fmt.Sprintf("https://%s.blob.core.windows.net/",
		credential.AccountName())
	client, err := blobservice.NewClientWithSharedKeyCredential(rawURL, credential, nil)
=======
func getBlobServiceURLWithSAS(a *assert.Assertions, credential azblob.SharedKeyCredential) azblob.ServiceURL {
	sasQueryParams, err := azblob.AccountSASSignatureValues{
		Protocol:      azblob.SASProtocolHTTPS,
		ExpiryTime:    time.Now().Add(48 * time.Hour),
		Permissions:   azblob.AccountSASPermissions{Read: true, List: true, Write: true, Delete: true, DeletePreviousVersion: true, Add: true, Create: true, Update: true, Process: true, Tag: true}.String(),
		Services:      azblob.AccountSASServices{File: true, Blob: true, Queue: true}.String(),
		ResourceTypes: azblob.AccountSASResourceTypes{Service: true, Container: true, Object: true}.String(),
	}.NewSASQueryParameters(&credential)
	a.Nil(err)
>>>>>>> 096d32ee

	sasURL, err := client.GetSASURL(
		blobsas.AccountResourceTypes{Service: true, Container: true, Object: true},
		blobsas.AccountPermissions{Read: true, List: true, Write: true, Delete: true, DeletePreviousVersion: true, Add: true, Create: true, Update: true, Process: true, Tag: true},
		time.Now().Add(48*time.Hour),
		nil)
	c.Assert(err, chk.IsNil)

<<<<<<< HEAD
	client, err = blobservice.NewClientWithNoCredential(sasURL, nil)
	c.Assert(err, chk.IsNil)
=======
	// convert the raw url and validate it was parsed successfully
	fullURL, err := url.Parse(rawURL)
	a.Nil(err)
>>>>>>> 096d32ee

	return client
}

func getFileServiceURLWithSAS(a *assert.Assertions, credential azfile.SharedKeyCredential) azfile.ServiceURL {
	sasQueryParams, err := azfile.AccountSASSignatureValues{
		Protocol:      azfile.SASProtocolHTTPS,
		ExpiryTime:    time.Now().Add(48 * time.Hour),
		Permissions:   azfile.AccountSASPermissions{Read: true, List: true, Write: true, Delete: true, Add: true, Create: true, Update: true, Process: true}.String(),
		Services:      azfile.AccountSASServices{File: true, Blob: true, Queue: true}.String(),
		ResourceTypes: azfile.AccountSASResourceTypes{Service: true, Container: true, Object: true}.String(),
	}.NewSASQueryParameters(&credential)
	a.Nil(err)

	qp := sasQueryParams.Encode()
	rawURL := fmt.Sprintf("https://%s.file.core.windows.net/?%s", credential.AccountName(), qp)

	fullURL, err := url.Parse(rawURL)
	a.Nil(err)

	return azfile.NewServiceURL(*fullURL, azfile.NewPipeline(azfile.NewAnonymousCredential(), azfile.PipelineOptions{}))
}

func getShareURLWithSAS(a *assert.Assertions, credential azfile.SharedKeyCredential, shareName string) azfile.ShareURL {
	sasQueryParams, err := azfile.FileSASSignatureValues{
		Protocol:    azfile.SASProtocolHTTPS,
		ExpiryTime:  time.Now().UTC().Add(48 * time.Hour),
		ShareName:   shareName,
		Permissions: azfile.ShareSASPermissions{Read: true, Write: true, Create: true, Delete: true, List: true}.String(),
	}.NewSASQueryParameters(&credential)
	a.Nil(err)

	// construct the url from scratch
	qp := sasQueryParams.Encode()
	rawURL := fmt.Sprintf("https://%s.file.core.windows.net/%s?%s",
		credential.AccountName(), shareName, qp)

	// convert the raw url and validate it was parsed successfully
	fullURL, err := url.Parse(rawURL)
	a.Nil(err)

	// TODO perhaps we need a global default pipeline
	return azfile.NewShareURL(*fullURL, azfile.NewPipeline(azfile.NewAnonymousCredential(), azfile.PipelineOptions{}))
}

func getAdlsServiceURLWithSAS(a *assert.Assertions, credential azbfs.SharedKeyCredential) azbfs.ServiceURL {
	sasQueryParams, err := azbfs.AccountSASSignatureValues{
		Protocol:      azbfs.SASProtocolHTTPS,
		ExpiryTime:    time.Now().Add(48 * time.Hour),
		Permissions:   azfile.AccountSASPermissions{Read: true, List: true, Write: true, Delete: true, Add: true, Create: true, Update: true, Process: true}.String(),
		Services:      azfile.AccountSASServices{File: true, Blob: true, Queue: true}.String(),
		ResourceTypes: azfile.AccountSASResourceTypes{Service: true, Container: true, Object: true}.String(),
	}.NewSASQueryParameters(&credential)
	a.Nil(err)

	// construct the url from scratch
	qp := sasQueryParams.Encode()
	rawURL := fmt.Sprintf("https://%s.dfs.core.windows.net/?%s",
		credential.AccountName(), qp)

	// convert the raw url and validate it was parsed successfully
	fullURL, err := url.Parse(rawURL)
	a.Nil(err)

	return azbfs.NewServiceURL(*fullURL, azbfs.NewPipeline(azbfs.NewAnonymousCredential(), azbfs.PipelineOptions{}))
}<|MERGE_RESOLUTION|>--- conflicted
+++ resolved
@@ -25,7 +25,6 @@
 	"context"
 	"errors"
 	"fmt"
-<<<<<<< HEAD
 	"github.com/Azure/azure-sdk-for-go/sdk/azcore"
 	"github.com/Azure/azure-sdk-for-go/sdk/azcore/streaming"
 	"github.com/Azure/azure-sdk-for-go/sdk/azcore/to"
@@ -37,9 +36,7 @@
 	"github.com/Azure/azure-sdk-for-go/sdk/storage/azblob/pageblob"
 	blobsas "github.com/Azure/azure-sdk-for-go/sdk/storage/azblob/sas"
 	blobservice "github.com/Azure/azure-sdk-for-go/sdk/storage/azblob/service"
-=======
 	"github.com/stretchr/testify/assert"
->>>>>>> 096d32ee
 	"io"
 	"math/rand"
 	"net/url"
@@ -55,15 +52,8 @@
 
 	"github.com/Azure/azure-storage-azcopy/v10/azbfs"
 	"github.com/Azure/azure-storage-azcopy/v10/ste"
+	"github.com/Azure/azure-storage-file-go/azfile"
 	"github.com/minio/minio-go"
-
-<<<<<<< HEAD
-	chk "gopkg.in/check.v1"
-
-=======
-	"github.com/Azure/azure-storage-blob-go/azblob"
->>>>>>> 096d32ee
-	"github.com/Azure/azure-storage-file-go/azfile"
 )
 
 var ctx = context.Background()
@@ -211,11 +201,7 @@
 	return generateName(blobfsPrefix, 0)
 }
 
-<<<<<<< HEAD
-func getContainerClient(c *chk.C, bsc *blobservice.Client) (container *container.Client, name string) {
-=======
-func getContainerURL(a *assert.Assertions, bsu azblob.ServiceURL) (container azblob.ContainerURL, name string) {
->>>>>>> 096d32ee
+func getContainerClient(a *assert.Assertions, bsc *blobservice.Client) (container *container.Client, name string) {
 	name = generateContainerName()
 	container = bsc.NewContainerClient(name)
 	return
@@ -228,11 +214,7 @@
 	return
 }
 
-<<<<<<< HEAD
-func getBlockBlobClient(c *chk.C, cc *container.Client, prefix string) (bbc *blockblob.Client, name string) {
-=======
-func getBlockBlobURL(a *assert.Assertions, container azblob.ContainerURL, prefix string) (blob azblob.BlockBlobURL, name string) {
->>>>>>> 096d32ee
+func getBlockBlobClient(a *assert.Assertions, cc *container.Client, prefix string) (bbc *blockblob.Client, name string) {
 	name = prefix + generateBlobName()
 	bbc = cc.NewBlockBlobClient(name)
 	return
@@ -245,21 +227,13 @@
 	return
 }
 
-<<<<<<< HEAD
-func getAppendBlobClient(c *chk.C, cc *container.Client, prefix string) (abc *appendblob.Client, name string) {
-=======
-func getAppendBlobURL(a *assert.Assertions, container azblob.ContainerURL, prefix string) (blob azblob.AppendBlobURL, name string) {
->>>>>>> 096d32ee
+func getAppendBlobClient(a *assert.Assertions, cc *container.Client, prefix string) (abc *appendblob.Client, name string) {
 	name = generateBlobName()
 	abc = cc.NewAppendBlobClient(prefix + name)
 	return
 }
 
-<<<<<<< HEAD
-func getPageBlobClient(c *chk.C, cc *container.Client, prefix string) (pbc *pageblob.Client, name string) {
-=======
-func getPageBlobURL(a *assert.Assertions, container azblob.ContainerURL, prefix string) (blob azblob.PageBlobURL, name string) {
->>>>>>> 096d32ee
+func getPageBlobClient(a *assert.Assertions, cc *container.Client, prefix string) (pbc *pageblob.Client, name string) {
 	name = generateBlobName()
 	pbc = cc.NewPageBlobClient(prefix + name)
 	return
@@ -330,26 +304,15 @@
 	return azbfs.NewServiceURL(*u, pipeline)
 }
 
-<<<<<<< HEAD
-func createNewContainer(c *chk.C, bsc *blobservice.Client) (cc *container.Client, name string) {
-	cc, name = getContainerClient(c, bsc)
-=======
-func createNewContainer(a *assert.Assertions, bsu azblob.ServiceURL) (container azblob.ContainerURL, name string) {
-	container, name = getContainerURL(a, bsu)
->>>>>>> 096d32ee
+func createNewContainer(a *assert.Assertions, bsc *blobservice.Client) (cc *container.Client, name string) {
+	cc, name = getContainerClient(a, bsc)
 
 	// ignore any errors here, since it doesn't matter if this fails (if it does, it's probably because the container didn't exist)
 	_, _ = cc.Delete(ctx, nil)
 
-<<<<<<< HEAD
 	_, err := cc.Create(ctx, nil)
-	c.Assert(err, chk.IsNil)
+	a.Nil(err)
 	return cc, name
-=======
-	_, err := container.Create(ctx, nil, azblob.PublicAccessNone)
-	a.Nil(err)
-	return container, name
->>>>>>> 096d32ee
 }
 
 func createNewFilesystem(a *assert.Assertions, bfssu azbfs.ServiceURL) (filesystem azbfs.FileSystemURL, name string) {
@@ -378,43 +341,24 @@
 	return
 }
 
-<<<<<<< HEAD
-func createNewBlockBlob(c *chk.C, cc *container.Client, prefix string) (bbc *blockblob.Client, name string) {
-	bbc, name = getBlockBlobClient(c, cc, prefix)
+func createNewBlockBlob(a *assert.Assertions, cc *container.Client, prefix string) (bbc *blockblob.Client, name string) {
+	bbc, name = getBlockBlobClient(a, cc, prefix)
 
 	_, err := bbc.Upload(ctx, streaming.NopCloser(strings.NewReader(blockBlobDefaultData)), nil)
-	c.Assert(err, chk.IsNil)
-=======
-func createNewBlockBlob(a *assert.Assertions, container azblob.ContainerURL, prefix string) (blob azblob.BlockBlobURL, name string) {
-	blob, name = getBlockBlobURL(a, container, prefix)
-
-	_, err := blob.Upload(ctx, strings.NewReader(blockBlobDefaultData), azblob.BlobHTTPHeaders{},
-		nil, azblob.BlobAccessConditions{}, azblob.DefaultAccessTier, nil, azblob.ClientProvidedKeyOptions{}, azblob.ImmutabilityPolicyOptions{})
-	a.Nil(err)
->>>>>>> 096d32ee
+	a.Nil(err)
 
 	return
 }
 
 // create metadata indicating that this is a dir
-<<<<<<< HEAD
-func createNewDirectoryStub(c *chk.C, cc *container.Client, dirPath string) {
+func createNewDirectoryStub(a *assert.Assertions, cc *container.Client, dirPath string) {
 	dirClient := cc.NewBlockBlobClient(dirPath)
 
 	_, err := dirClient.Upload(ctx, streaming.NopCloser(bytes.NewReader(nil)),
 		&blockblob.UploadOptions{
 			Metadata: map[string]*string{"hdi_isfolder": to.Ptr("true")},
 		})
-	c.Assert(err, chk.IsNil)
-=======
-func createNewDirectoryStub(a *assert.Assertions, container azblob.ContainerURL, dirPath string) {
-	dir := container.NewBlockBlobURL(dirPath)
-
-	_, err := dir.Upload(ctx, bytes.NewReader(nil), azblob.BlobHTTPHeaders{},
-		azblob.Metadata{"hdi_isfolder": "true"}, azblob.BlobAccessConditions{}, azblob.DefaultAccessTier, nil, azblob.ClientProvidedKeyOptions{}, azblob.ImmutabilityPolicyOptions{})
-
-	a.Nil(err)
->>>>>>> 096d32ee
+	a.Nil(err)
 
 	return
 }
@@ -422,15 +366,9 @@
 func createNewAzureShare(a *assert.Assertions, fsu azfile.ServiceURL) (share azfile.ShareURL, name string) {
 	share, name = getShareURL(a, fsu)
 
-<<<<<<< HEAD
-	cResp, err := share.Create(ctx, nil, 0)
-	c.Assert(err, chk.IsNil)
-	c.Assert(cResp.StatusCode(), chk.Equals, 201)
-=======
 	_, err := share.Create(ctx, nil, 0)
 	a.Nil(err)
 
->>>>>>> 096d32ee
 	return share, name
 }
 
@@ -454,50 +392,27 @@
 	a.Nil(err)
 }
 
-<<<<<<< HEAD
-func createNewAppendBlob(c *chk.C, cc *container.Client, prefix string) (abc *appendblob.Client, name string) {
-	abc, name = getAppendBlobClient(c, cc, prefix)
+func createNewAppendBlob(a *assert.Assertions, cc *container.Client, prefix string) (abc *appendblob.Client, name string) {
+	abc, name = getAppendBlobClient(a, cc, prefix)
 
 	_, err := abc.Create(ctx, nil)
-	c.Assert(err, chk.IsNil)
-
-	return
-}
-
-func createNewPageBlob(c *chk.C, cc *container.Client, prefix string) (pbc *pageblob.Client, name string) {
-	pbc, name = getPageBlobClient(c, cc, prefix)
+	a.Nil(err)
+
+	return
+}
+
+func createNewPageBlob(a *assert.Assertions, cc *container.Client, prefix string) (pbc *pageblob.Client, name string) {
+	pbc, name = getPageBlobClient(a, cc, prefix)
 
 	_, err := pbc.Create(ctx, pageblob.PageBytes*10, nil)
-	c.Assert(err, chk.IsNil)
-
-	return
-}
-
-func deleteContainer(c *chk.C, cc *container.Client) {
+	a.Nil(err)
+
+	return
+}
+
+func deleteContainer(a *assert.Assertions, cc *container.Client) {
 	_, err := cc.Delete(ctx, nil)
-	c.Assert(err, chk.IsNil)
-=======
-func createNewAppendBlob(a *assert.Assertions, container azblob.ContainerURL, prefix string) (blob azblob.AppendBlobURL, name string) {
-	blob, name = getAppendBlobURL(a, container, prefix)
-
-	_, err := blob.Create(ctx, azblob.BlobHTTPHeaders{}, nil, azblob.BlobAccessConditions{}, nil, azblob.ClientProvidedKeyOptions{}, azblob.ImmutabilityPolicyOptions{})
-
-	a.Nil(err)
-	return
-}
-
-func createNewPageBlob(a *assert.Assertions, container azblob.ContainerURL, prefix string) (blob azblob.PageBlobURL, name string) {
-	blob, name = getPageBlobURL(a, container, prefix)
-
-	_, err := blob.Create(ctx, azblob.PageBlobPageBytes*10, 0, azblob.BlobHTTPHeaders{}, nil, azblob.BlobAccessConditions{}, azblob.DefaultPremiumBlobAccessTier, nil, azblob.ClientProvidedKeyOptions{}, azblob.ImmutabilityPolicyOptions{})
-	a.Nil(err)
-	return
-}
-
-func deleteContainer(a *assert.Assertions, container azblob.ContainerURL) {
-	_, err := container.Delete(ctx, azblob.ContainerAccessConditions{})
-	a.Nil(err)
->>>>>>> 096d32ee
+	a.Nil(err)
 }
 
 func deleteFilesystem(a *assert.Assertions, filesystem azbfs.FileSystemURL) {
@@ -505,14 +420,8 @@
 	a.Nil(err)
 }
 
-<<<<<<< HEAD
-func validateStorageError(c *chk.C, err error, code bloberror.Code) {
-	c.Assert(bloberror.HasCode(err, code), chk.Equals, true)
-=======
-func validateStorageError(a *assert.Assertions, err error, code azblob.ServiceCodeType) {
-	serr, _ := err.(azblob.StorageError)
-	a.Equal(code, serr.ServiceCode())
->>>>>>> 096d32ee
+func validateStorageError(a *assert.Assertions, err error, code bloberror.Code) {
+	a.True(bloberror.HasCode(err, code))
 }
 
 func getRelativeTimeGMT(amount time.Duration) time.Time {
@@ -731,20 +640,12 @@
 	}
 }
 
-<<<<<<< HEAD
-func cleanBlobAccount(c *chk.C, serviceClient *blobservice.Client) {
+func cleanBlobAccount(a *assert.Assertions, serviceClient *blobservice.Client) {
 	pager := serviceClient.NewListContainersPager(nil)
 	for pager.More() {
 		resp, err := pager.NextPage(ctx)
-		c.Assert(err, chk.IsNil)
-=======
-func cleanBlobAccount(a *assert.Assertions, serviceURL azblob.ServiceURL) {
-	marker := azblob.Marker{}
-	for marker.NotDone() {
-		resp, err := serviceURL.ListContainersSegment(ctx, marker, azblob.ListContainersSegmentOptions{})
 		a.Nil(err)
 
->>>>>>> 096d32ee
 		for _, v := range resp.ContainerItems {
 			_, err = serviceClient.NewContainerClient(*v.Name).Delete(ctx, nil)
 
@@ -824,141 +725,73 @@
 // those changes not being reflected yet, we will wait 30 seconds and try the test again. If it fails this time for any reason,
 // we fail the test. It is the responsibility of the the testImplFunc to determine which error string indicates the test should be retried.
 // There can only be one such string. All errors that cannot be due to this detail should be asserted and not returned as an error string.
-<<<<<<< HEAD
-func runTestRequiringServiceProperties(c *chk.C, bsc *blobservice.Client, code string,
-	enableServicePropertyFunc func(*chk.C, *blobservice.Client),
-	testImplFunc func(*chk.C, *blobservice.Client) error,
-	disableServicePropertyFunc func(*chk.C, *blobservice.Client)) {
-	enableServicePropertyFunc(c, bsc)
-	defer disableServicePropertyFunc(c, bsc)
-	err := testImplFunc(c, bsc)
+func runTestRequiringServiceProperties(a *assert.Assertions, bsc *blobservice.Client, code string,
+	enableServicePropertyFunc func(*assert.Assertions, *blobservice.Client),
+	testImplFunc func(*assert.Assertions, *blobservice.Client) error,
+	disableServicePropertyFunc func(*assert.Assertions, *blobservice.Client)) {
+	enableServicePropertyFunc(a, bsc)
+	defer disableServicePropertyFunc(a, bsc)
+	err := testImplFunc(a, bsc)
 	// We cannot assume that the error indicative of slow update will necessarily be a StorageError. As in ListBlobs.
 	if err != nil && err.Error() == code {
 		time.Sleep(time.Second * 30)
-		err = testImplFunc(c, bsc)
-		c.Assert(err, chk.IsNil)
-	}
-}
-
-func enableSoftDelete(c *chk.C, bsc *blobservice.Client) {
+		err = testImplFunc(a, bsc)
+		a.Nil(err)
+	}
+}
+
+func enableSoftDelete(a *assert.Assertions, bsc *blobservice.Client) {
 	_, err := bsc.SetProperties(ctx, &blobservice.SetPropertiesOptions{
 		DeleteRetentionPolicy: &blobservice.RetentionPolicy{Enabled: to.Ptr(true), Days: to.Ptr(int32(1))},
 	})
-	c.Assert(err, chk.IsNil)
-}
-
-func disableSoftDelete(c *chk.C, bsc *blobservice.Client) {
+	a.Nil(err)
+}
+
+func disableSoftDelete(a *assert.Assertions, bsc *blobservice.Client) {
 	_, err := bsc.SetProperties(ctx, &blobservice.SetPropertiesOptions{
 		DeleteRetentionPolicy: &blobservice.RetentionPolicy{Enabled: to.Ptr(false)},
 	})
-	c.Assert(err, chk.IsNil)
-}
-
-func validateUpload(c *chk.C, bbc *blockblob.Client) {
+	a.Nil(err)
+}
+
+func validateUpload(a *assert.Assertions, bbc *blockblob.Client) {
 	resp, err := bbc.DownloadStream(ctx, nil)
-	c.Assert(err, chk.IsNil)
+	a.Nil(err)
 	data, _ := io.ReadAll(resp.Body)
-	c.Assert(data, chk.HasLen, 0)
-}
-
-func getContainerClientWithSAS(c *chk.C, credential *blob.SharedKeyCredential, containerName string) *container.Client {
+	a.Len(data, 0)
+}
+
+func getContainerClientWithSAS(a *assert.Assertions, credential *blob.SharedKeyCredential, containerName string) *container.Client {
 	rawURL := fmt.Sprintf("https://%s.blob.core.windows.net/%s",
 		credential.AccountName(), containerName)
 	client, err := container.NewClientWithSharedKeyCredential(rawURL, credential, nil)
-=======
-func runTestRequiringServiceProperties(a *assert.Assertions, bsu azblob.ServiceURL, code string,
-	enableServicePropertyFunc func(*assert.Assertions, azblob.ServiceURL),
-	testImplFunc func(*assert.Assertions, azblob.ServiceURL) error,
-	disableServicePropertyFunc func(*assert.Assertions, azblob.ServiceURL)) {
-	enableServicePropertyFunc(a, bsu)
-	defer disableServicePropertyFunc(a, bsu)
-	err := testImplFunc(a, bsu)
-	// We cannot assume that the error indicative of slow update will necessarily be a StorageError. As in ListBlobs.
-	if err != nil && err.Error() == code {
-		time.Sleep(time.Second * 30)
-		err = testImplFunc(a, bsu)
-		a.Nil(err)
-	}
-}
-
-func enableSoftDelete(a *assert.Assertions, bsu azblob.ServiceURL) {
-	days := int32(1)
-	_, err := bsu.SetProperties(ctx, azblob.StorageServiceProperties{DeleteRetentionPolicy: &azblob.RetentionPolicy{Enabled: true, Days: &days}})
-	a.Nil(err)
-}
-
-func disableSoftDelete(a *assert.Assertions, bsu azblob.ServiceURL) {
-	_, err := bsu.SetProperties(ctx, azblob.StorageServiceProperties{DeleteRetentionPolicy: &azblob.RetentionPolicy{Enabled: false}})
-	a.Nil(err)
-}
-
-func validateUpload(a *assert.Assertions, blobURL azblob.BlockBlobURL) {
-	resp, err := blobURL.Download(ctx, 0, 0, azblob.BlobAccessConditions{}, false, azblob.ClientProvidedKeyOptions{})
-	a.Nil(err)
-	data, _ := io.ReadAll(resp.Response().Body)
-	a.Len(data, 0)
-}
-
-func getContainerURLWithSAS(a *assert.Assertions, credential azblob.SharedKeyCredential, containerName string) azblob.ContainerURL {
-	sasQueryParams, err := azblob.BlobSASSignatureValues{
-		Protocol:      azblob.SASProtocolHTTPS,
-		ExpiryTime:    time.Now().UTC().Add(48 * time.Hour),
-		ContainerName: containerName,
-		Permissions:   azblob.ContainerSASPermissions{Read: true, Add: true, Write: true, Create: true, Delete: true, DeletePreviousVersion: true, List: true, Tag: true}.String(),
-	}.NewSASQueryParameters(&credential)
-	a.Nil(err)
->>>>>>> 096d32ee
 
 	sasURL, err := client.GetSASURL(
 		blobsas.ContainerPermissions{Read: true, Add: true, Write: true, Create: true, Delete: true, DeletePreviousVersion: true, List: true, Tag: true},
 		time.Now().Add(48*time.Hour),
 		nil)
-	c.Assert(err, chk.IsNil)
-
-<<<<<<< HEAD
+	a.Nil(err)
+
 	client, err = container.NewClientWithNoCredential(sasURL, nil)
-	c.Assert(err, chk.IsNil)
-=======
-	// convert the raw url and validate it was parsed successfully
-	fullURL, err := url.Parse(rawURL)
-	a.Nil(err)
->>>>>>> 096d32ee
+	a.Nil(err)
 
 	return client
 }
 
-<<<<<<< HEAD
-func getBlobServiceClientWithSAS(c *chk.C, credential *blob.SharedKeyCredential) *blobservice.Client {
+func getBlobServiceClientWithSAS(a *assert.Assertions, credential *blob.SharedKeyCredential) *blobservice.Client {
 	rawURL := fmt.Sprintf("https://%s.blob.core.windows.net/",
 		credential.AccountName())
 	client, err := blobservice.NewClientWithSharedKeyCredential(rawURL, credential, nil)
-=======
-func getBlobServiceURLWithSAS(a *assert.Assertions, credential azblob.SharedKeyCredential) azblob.ServiceURL {
-	sasQueryParams, err := azblob.AccountSASSignatureValues{
-		Protocol:      azblob.SASProtocolHTTPS,
-		ExpiryTime:    time.Now().Add(48 * time.Hour),
-		Permissions:   azblob.AccountSASPermissions{Read: true, List: true, Write: true, Delete: true, DeletePreviousVersion: true, Add: true, Create: true, Update: true, Process: true, Tag: true}.String(),
-		Services:      azblob.AccountSASServices{File: true, Blob: true, Queue: true}.String(),
-		ResourceTypes: azblob.AccountSASResourceTypes{Service: true, Container: true, Object: true}.String(),
-	}.NewSASQueryParameters(&credential)
-	a.Nil(err)
->>>>>>> 096d32ee
 
 	sasURL, err := client.GetSASURL(
 		blobsas.AccountResourceTypes{Service: true, Container: true, Object: true},
 		blobsas.AccountPermissions{Read: true, List: true, Write: true, Delete: true, DeletePreviousVersion: true, Add: true, Create: true, Update: true, Process: true, Tag: true},
 		time.Now().Add(48*time.Hour),
 		nil)
-	c.Assert(err, chk.IsNil)
-
-<<<<<<< HEAD
+	a.Nil(err)
+
 	client, err = blobservice.NewClientWithNoCredential(sasURL, nil)
-	c.Assert(err, chk.IsNil)
-=======
-	// convert the raw url and validate it was parsed successfully
-	fullURL, err := url.Parse(rawURL)
-	a.Nil(err)
->>>>>>> 096d32ee
+	a.Nil(err)
 
 	return client
 }
