package cmd

import (
	"context"
	"errors"
	"fmt"
	"github.com/Azure/azure-pipeline-go/pipeline"
	"net/url"
	"os"
	"path/filepath"
	"runtime"
	"strings"
	"sync"

	"github.com/Azure/azure-storage-blob-go/azblob"
	"github.com/Azure/azure-storage-file-go/azfile"

	"github.com/Azure/azure-storage-azcopy/common"
	"github.com/Azure/azure-storage-azcopy/ste"
)

func (cca *cookedCopyCmdArgs) initEnumerator(jobPartOrder common.CopyJobPartOrderRequest, ctx context.Context) (*copyEnumerator, error) {
	var traverser resourceTraverser

	srcCredInfo := common.CredentialInfo{}
	var isPublic bool
	var err error

	if srcCredInfo, isPublic, err = getCredentialInfoForLocation(ctx, cca.fromTo.From(), cca.source.Value, cca.source.SAS, true); err != nil {
		return nil, err
		// If S2S and source takes OAuthToken as its cred type (OR) source takes anonymous as its cred type, but it's not public and there's no SAS
	} else if cca.fromTo.From().IsRemote() && cca.fromTo.To().IsRemote() &&
		(srcCredInfo.CredentialType == common.ECredentialType.OAuthToken() ||
			(srcCredInfo.CredentialType == common.ECredentialType.Anonymous() && !isPublic && cca.source.SAS == "")) {
		// TODO: Generate a SAS token if it's blob -> *
		return nil, errors.New("a SAS token (or S3 access key) is required as a part of the source in S2S transfers, unless the source is a public resource")
	}

	jobPartOrder.PreserveSMBPermissions = cca.preserveSMBPermissions
	jobPartOrder.PreserveSMBInfo = cca.preserveSMBInfo

	// Infer on download so that we get LMT and MD5 on files download
	// On S2S transfers the following rules apply:
	// If preserve properties is enabled, but get properties in backend is disabled, turn it on
	// If source change validation is enabled on files to remote, turn it on (consider a separate flag entirely?)
	getRemoteProperties := (cca.fromTo.From() == common.ELocation.File() && !cca.fromTo.To().IsRemote()) || // If download, we still need LMT and MD5 from files.
		(cca.fromTo.From() == common.ELocation.File() && cca.fromTo.To().IsRemote() && (cca.s2sSourceChangeValidation || cca.includeAfter != nil)) || // If S2S from File to *, and sourceChangeValidation is enabled, we get properties so that we have LMTs. Likewise if we are using includeAfter, which requires LMTs.
		(cca.fromTo.From().IsRemote() && cca.fromTo.To().IsRemote() && cca.s2sPreserveProperties && !cca.s2sGetPropertiesInBackend) // If S2S and preserve properties AND get properties in backend is on, turn this off, as properties will be obtained in the backend.
	jobPartOrder.S2SGetPropertiesInBackend = cca.s2sPreserveProperties && !getRemoteProperties && cca.s2sGetPropertiesInBackend // Infer GetProperties if GetPropertiesInBackend is enabled.
	jobPartOrder.S2SSourceChangeValidation = cca.s2sSourceChangeValidation
	jobPartOrder.DestLengthValidation = cca.CheckLength
	jobPartOrder.S2SInvalidMetadataHandleOption = cca.s2sInvalidMetadataHandleOption

	traverser, err = initResourceTraverser(cca.source, cca.fromTo.From(), &ctx, &srcCredInfo, &cca.followSymlinks, cca.listOfFilesChannel, cca.recursive, getRemoteProperties, cca.includeDirectoryStubs, func(common.EntityType) {})

	if err != nil {
		return nil, err
	}

	// Ensure we're only copying from a directory with a trailing wildcard or recursive.
	isSourceDir := traverser.isDirectory(true)
	if isSourceDir && !cca.recursive && !cca.stripTopDir {
		return nil, errors.New("cannot use directory as source without --recursive or a trailing wildcard (/*)")
	}

	// Check if the destination is a directory so we can correctly decide where our files land
	isDestDir := cca.isDestDirectory(cca.destination, &ctx)

	srcLevel, err := determineLocationLevel(cca.source.Value, cca.fromTo.From(), true)

	if err != nil {
		return nil, err
	}

	dstLevel, err := determineLocationLevel(cca.destination.Value, cca.fromTo.To(), false)

	if err != nil {
		return nil, err
	}

	// Disallow list-of-files and include-path on service-level traversal due to a major bug
	// TODO: Fix the bug.
	//       Two primary issues exist with the list-of-files implementation:
	//       1) Account name doesn't get trimmed from the path
	//       2) List-of-files is not considered an account traverser; therefore containers don't get made.
	//       Resolve these two issues and service-level list-of-files/include-path will work
	if cca.listOfFilesChannel != nil && srcLevel == ELocationLevel.Service() {
		return nil, errors.New("cannot combine list-of-files or include-path with account traversal")
	}

	if (srcLevel == ELocationLevel.Object() || cca.fromTo.From().IsLocal()) && dstLevel == ELocationLevel.Service() {
		return nil, errors.New("cannot transfer individual files/folders to the root of a service. Add a container or directory to the destination URL")
	}

	// When copying a container directly to a container, strip the top directory
	if srcLevel == ELocationLevel.Container() && dstLevel == ELocationLevel.Container() && cca.fromTo.From().IsRemote() && cca.fromTo.To().IsRemote() {
		cca.stripTopDir = true
	}

	// Create a S3 bucket resolver
	// Giving it nothing to work with as new names will be added as we traverse.
	var containerResolver = NewS3BucketNameToAzureResourcesResolver(nil)
	existingContainers := make(map[string]bool)
	var logDstContainerCreateFailureOnce sync.Once
	seenFailedContainers := make(map[string]bool) // Create map of already failed container conversions so we don't log a million items just for one container.

	// This is used when a container name simply cannot be translated.
	// It throws a expected failure transfer to cause a job failure status.
	// This is because there were one or more files under it that just couldn't be transferred.
	createContainerFailureTransfer := func(dstContainerName, failureReason string) error {
		if cca.internalDisableContainerFailureTransfer {
			return nil // Don't create failure tx-- CI has requested to not do so.
		}

		// Don't spam logs on failed containers
		if _, ok := seenFailedContainers[dstContainerName]; !ok {
			// Schedule a intentionally failing transfer at the container level with a empty dummy object
			dummyObj := newForcedErrorStoredObject(
				failureReason,
				"", "",
				dstContainerName)

			dummyTransfer, shouldSendToSTE := dummyObj.ToNewCopyTransfer(
				cca.autoDecompress && cca.fromTo.IsDownload(),
				"", dstContainerName,
				cca.s2sPreserveAccessTier,
				jobPartOrder.Fpo)

			seenFailedContainers[dstContainerName] = true

			if shouldSendToSTE {
				return addTransfer(&jobPartOrder, dummyTransfer, cca)
			} else {
				return nil
			}
		}

		return nil
	}

	// This is used in the event of destination container creation failure.
	// It provides a lesser level of logging, because we don't know whether the container already existed, or something else of that nature.
	// Therefore, the transfer could still succeed.
	logContainerCreationFailure := func(containerName string, err error) {
		logDstContainerCreateFailureOnce.Do(func() {
			glcm.Info("Failed to create one or more destination container(s). Your transfers may still succeed if the container already exists.")
		})

		if ste.JobsAdmin != nil {
			ste.JobsAdmin.LogToJobLog(fmt.Sprintf(`Failed to initialize the destination container %s. Your transfers to this container may still succeed if the container already exists. => (%s)`, containerName, err))
		}
	}

	dstContainerName := ""
	// Extract the existing destination container name
	if cca.fromTo.To().IsRemote() {
		dstContainerName, err = GetContainerName(cca.destination.Value, cca.fromTo.To())

		if err != nil {
			return nil, err
		}

		// only create the destination container in S2S scenarios
		if cca.fromTo.From().IsRemote() && dstContainerName != "" { // if the destination has a explicit container name
			// Attempt to create the container. If we fail, fail silently.
			err = cca.createDstContainer(dstContainerName, cca.destination, ctx, existingContainers)

<<<<<<< HEAD
			if err != nil {
				// No need to worry about an error from here.
				logContainerCreationFailure(dstContainerName, err)
=======
			// check against seenFailedContainers so we don't spam the job log with initialization failed errors
			if _, ok := seenFailedContainers[dstContainerName]; err != nil && ste.JobsAdmin != nil && !ok {
				logDstContainerCreateFailureOnce.Do(func() {
					glcm.Info("Failed to create one or more destination container(s). Your transfers may still succeed if the container already exists.")
				})
				ste.JobsAdmin.LogToJobLog(fmt.Sprintf("failed to initialize destination container %s; the transfer will continue (but be wary it may fail): %s", dstContainerName, err), pipeline.LogWarning)
				seenFailedContainers[dstContainerName] = true
>>>>>>> e586092a
			}
		} else if cca.fromTo.From().IsRemote() { // if the destination has implicit container names
			if acctTraverser, ok := traverser.(accountTraverser); ok && dstLevel == ELocationLevel.Service() {
				containers, err := acctTraverser.listContainers()

				if err != nil {
					return nil, fmt.Errorf("failed to list containers: %s", err)
				}

				// Resolve all container names up front.
				// If we were to resolve on-the-fly, then name order would affect the results inconsistently.
				containerResolver = NewS3BucketNameToAzureResourcesResolver(containers)

				for _, v := range containers {
					bucketName, err := containerResolver.ResolveName(v)

					if err != nil {
						// Silently ignore the failure; it'll get logged later.
						continue
					}

					err = cca.createDstContainer(bucketName, cca.destination, ctx, existingContainers)

<<<<<<< HEAD
					if err != nil {
						logContainerCreationFailure(bucketName, err)
=======
					// if JobsAdmin is nil, we're probably in testing mode.
					// As a result, container creation failures are expected as we don't give the SAS tokens adequate permissions.
					// check against seenFailedContainers so we don't spam the job log with initialization failed errors
					if _, ok := seenFailedContainers[bucketName]; err != nil && ste.JobsAdmin != nil && !ok {
						logDstContainerCreateFailureOnce.Do(func() {
							glcm.Info("Failed to create one or more destination container(s). Your transfers may still succeed if the container already exists.")
						})
						ste.JobsAdmin.LogToJobLog(fmt.Sprintf("failed to initialize destination container %s; the transfer will continue (but be wary it may fail): %s", bucketName, err), pipeline.LogWarning)
						seenFailedContainers[bucketName] = true
>>>>>>> e586092a
					}
				}
			} else {
				cName, err := GetContainerName(cca.source.Value, cca.fromTo.From())

				if err != nil || cName == "" {
					// this will probably never be reached
					return nil, fmt.Errorf("failed to get container name from source (is it formatted correctly?)")
				}

				resName, err := containerResolver.ResolveName(cName)

				if err == nil {
					err = cca.createDstContainer(resName, cca.destination, ctx, existingContainers)

<<<<<<< HEAD
					if err != nil {
						logContainerCreationFailure(cName, err)
=======
					if _, ok := seenFailedContainers[dstContainerName]; err != nil && ste.JobsAdmin != nil && !ok {
						logDstContainerCreateFailureOnce.Do(func() {
							glcm.Info("Failed to create one or more destination container(s). Your transfers may still succeed if the container already exists.")
						})
						ste.JobsAdmin.LogToJobLog(fmt.Sprintf("failed to initialize destination container %s; the transfer will continue (but be wary it may fail): %s", dstContainerName, err), pipeline.LogWarning)
						seenFailedContainers[dstContainerName] = true
>>>>>>> e586092a
					}
				}
			}
		}
	}

	filters := cca.initModularFilters()

	// decide our folder transfer strategy
	var message string
	jobPartOrder.Fpo, message = newFolderPropertyOption(cca.fromTo, cca.recursive, cca.stripTopDir, filters, cca.preserveSMBInfo, cca.preserveSMBPermissions.IsTruthy())
	glcm.Info(message)
	if ste.JobsAdmin != nil {
		ste.JobsAdmin.LogToJobLog(message, pipeline.LogInfo)
	}

	processor := func(object storedObject) error {
		// Start by resolving the name and creating the container
		if object.containerName != "" {
			// set up the destination container name.
			cName := dstContainerName
			// if a destination container name is not specified OR copying service to container/folder, append the src container name.
			if cName == "" || (srcLevel == ELocationLevel.Service() && dstLevel > ELocationLevel.Service()) {
				cName, err = containerResolver.ResolveName(object.containerName)

				if err != nil {
<<<<<<< HEAD
					return createContainerFailureTransfer(object.containerName,
						fmt.Sprintf("failed to add transfers from container %s as it has an invalid name. Please manually transfer from this container to one with a valid name.", object.containerName))
=======
					if _, ok := seenFailedContainers[object.containerName]; !ok {
						WarnStdoutAndJobLog(fmt.Sprintf("failed to add transfers from container %s as it has an invalid name. Please manually transfer from this container to one with a valid name.", object.containerName))
						seenFailedContainers[object.containerName] = true
					}
					return nil
>>>>>>> e586092a
				}

				object.dstContainerName = cName
			}
		}

		// If above the service level, we already know the container name and don't need to supply it to makeEscapedRelativePath
		if srcLevel != ELocationLevel.Service() {
			object.containerName = ""

			// When copying directly TO a container or object from a container, don't drop under a sub directory
			if dstLevel >= ELocationLevel.Container() {
				object.dstContainerName = ""
			}
		}

		srcRelPath := cca.makeEscapedRelativePath(true, isDestDir, object)
		dstRelPath := cca.makeEscapedRelativePath(false, isDestDir, object)

		transfer, shouldSendToSte := object.ToNewCopyTransfer(
			cca.autoDecompress && cca.fromTo.IsDownload(),
			srcRelPath, dstRelPath,
			cca.s2sPreserveAccessTier,
			jobPartOrder.Fpo,
		)

		if shouldSendToSte {
			return addTransfer(&jobPartOrder, transfer, cca)
		} else {
			return nil
		}
	}
	finalizer := func() error {
		return dispatchFinalPart(&jobPartOrder, cca)
	}

	return newCopyEnumerator(traverser, filters, processor, finalizer), nil
}

// This is condensed down into an individual function as we don't end up re-using the destination traverser at all.
// This is just for the directory check.
func (cca *cookedCopyCmdArgs) isDestDirectory(dst common.ResourceString, ctx *context.Context) bool {
	var err error
	dstCredInfo := common.CredentialInfo{}

	if ctx == nil {
		return false
	}

	if dstCredInfo, _, err = getCredentialInfoForLocation(*ctx, cca.fromTo.To(), cca.destination.Value, cca.destination.SAS, false); err != nil {
		return false
	}

	rt, err := initResourceTraverser(dst, cca.fromTo.To(), ctx, &dstCredInfo, nil, nil, false, false, false, func(common.EntityType) {})

	if err != nil {
		return false
	}

	return rt.isDirectory(false)
}

// Initialize the modular filters outside of copy to increase readability.
func (cca *cookedCopyCmdArgs) initModularFilters() []objectFilter {
	filters := make([]objectFilter, 0) // same as []objectFilter{} under the hood

	if cca.includeAfter != nil {
		filters = append(filters, &includeAfterDateFilter{threshold: *cca.includeAfter})
	}

	if len(cca.includePatterns) != 0 {
		filters = append(filters, &includeFilter{patterns: cca.includePatterns}) // TODO should this call buildIncludeFilters?
	}

	if len(cca.excludePatterns) != 0 {
		for _, v := range cca.excludePatterns {
			filters = append(filters, &excludeFilter{pattern: v})
		}
	}

	// include-path is not a filter, therefore it does not get handled here.
	// Check up in cook() around the list-of-files implementation as include-path gets included in the same way.

	if len(cca.excludePathPatterns) != 0 {
		for _, v := range cca.excludePathPatterns {
			filters = append(filters, &excludeFilter{pattern: v, targetsPath: true})
		}
	}

	if len(cca.excludeBlobType) != 0 {
		excludeSet := map[azblob.BlobType]bool{}

		for _, v := range cca.excludeBlobType {
			excludeSet[v] = true
		}

		filters = append(filters, &excludeBlobTypeFilter{blobTypes: excludeSet})
	}

	if len(cca.includeFileAttributes) != 0 {
		filters = append(filters, buildAttrFilters(cca.includeFileAttributes, cca.source.ValueLocal(), true)...)
	}

	if len(cca.excludeFileAttributes) != 0 {
		filters = append(filters, buildAttrFilters(cca.excludeFileAttributes, cca.source.ValueLocal(), false)...)
	}

	// finally, log any search prefix computed from these
	if ste.JobsAdmin != nil {
		if prefixFilter := filterSet(filters).GetEnumerationPreFilter(cca.recursive); prefixFilter != "" {
			ste.JobsAdmin.LogToJobLog("Search prefix, which may be used to optimize scanning, is: "+prefixFilter, pipeline.LogInfo) // "May be used" because we don't know here which enumerators will use it
		}
	}

	return filters
}

func (cca *cookedCopyCmdArgs) createDstContainer(containerName string, dstWithSAS common.ResourceString, ctx context.Context, existingContainers map[string]bool) (err error) {
	if _, ok := existingContainers[containerName]; ok {
		return
	}
	existingContainers[containerName] = true

	dstCredInfo := common.CredentialInfo{}

	if dstCredInfo, _, err = getCredentialInfoForLocation(ctx, cca.fromTo.To(), cca.destination.Value, cca.destination.SAS, false); err != nil {
		return err
	}

	dstPipeline, err := initPipeline(ctx, cca.fromTo.To(), dstCredInfo)
	if err != nil {
		return
	}

	// Because the only use-cases for createDstContainer will be on service-level S2S and service-level download
	// We only need to create "containers" on local and blob.
	// TODO: Reduce code dupe somehow
	switch cca.fromTo.To() {
	case common.ELocation.Local():
		err = os.MkdirAll(common.GenerateFullPath(cca.destination.ValueLocal(), containerName), os.ModeDir|os.ModePerm)
	case common.ELocation.Blob():
		accountRoot, err := GetAccountRoot(dstWithSAS, cca.fromTo.To())

		if err != nil {
			return err
		}

		dstURL, err := url.Parse(accountRoot)

		if err != nil {
			return err
		}

		bsu := azblob.NewServiceURL(*dstURL, dstPipeline)
		bcu := bsu.NewContainerURL(containerName)
		_, err = bcu.GetProperties(ctx, azblob.LeaseAccessConditions{})

		if err == nil {
			return err // Container already exists, return gracefully
		}

		_, err = bcu.Create(ctx, azblob.Metadata{}, azblob.PublicAccessNone)

		if stgErr, ok := err.(azblob.StorageError); ok {
			if stgErr.ServiceCode() != azblob.ServiceCodeContainerAlreadyExists {
				return err
			}
		} else {
			return err
		}
	case common.ELocation.File():
		// Grab the account root and parse it as a URL
		accountRoot, err := GetAccountRoot(dstWithSAS, cca.fromTo.To())

		if err != nil {
			return err
		}

		dstURL, err := url.Parse(accountRoot)

		if err != nil {
			return err
		}

		fsu := azfile.NewServiceURL(*dstURL, dstPipeline)
		shareURL := fsu.NewShareURL(containerName)
		_, err = shareURL.GetProperties(ctx)

		if err == nil {
			return err
		}

		// Create a destination share with the default service quota
		// TODO: Create a flag for the quota
		_, err = shareURL.Create(ctx, azfile.Metadata{}, 0)

		if stgErr, ok := err.(azfile.StorageError); ok {
			if stgErr.ServiceCode() != azfile.ServiceCodeShareAlreadyExists {
				return err
			}
		} else {
			return err
		}
	default:
		panic(fmt.Sprintf("cannot create a destination container at location %s.", cca.fromTo.To()))
	}

	return
}

// Because some invalid characters weren't being properly encoded by url.PathEscape, we're going to instead manually encode them.
var encodedInvalidCharacters = map[rune]string{
	'<':  "%3C",
	'>':  "%3E",
	'\\': "%5C",
	'/':  "%2F",
	':':  "%3A",
	'"':  "%22",
	'|':  "%7C",
	'?':  "%3F",
	'*':  "%2A",
}

var reverseEncodedChars = map[string]rune{
	"%3C": '<',
	"%3E": '>',
	"%5C": '\\',
	"%2F": '/',
	"%3A": ':',
	"%22": '"',
	"%7C": '|',
	"%3F": '?',
	"%2A": '*',
}

func pathEncodeRules(path string, fromTo common.FromTo, source bool) string {
	loc := common.ELocation.Unknown()

	if source {
		loc = fromTo.From()
	} else {
		loc = fromTo.To()
	}
	pathParts := strings.Split(path, common.AZCOPY_PATH_SEPARATOR_STRING)

	// If downloading on Windows or uploading to files, encode unsafe characters.
	if (loc == common.ELocation.Local() && !source && runtime.GOOS == "windows") || (!source && loc == common.ELocation.File()) {
		// invalidChars := `<>\/:"|?*` + string(0x00)

		for k, c := range encodedInvalidCharacters {
			for part, p := range pathParts {
				pathParts[part] = strings.ReplaceAll(p, string(k), c)
			}
		}

		// If uploading from Windows or downloading from files, decode unsafe chars
	} else if (!source && fromTo.From() == common.ELocation.Local() && runtime.GOOS == "windows") || (!source && fromTo.From() == common.ELocation.File()) {

		for encoded, c := range reverseEncodedChars {
			for k, p := range pathParts {
				pathParts[k] = strings.ReplaceAll(p, encoded, string(c))
			}
		}
	}

	if loc.IsRemote() {
		for k, p := range pathParts {
			pathParts[k] = url.PathEscape(p)
		}
	}

	path = strings.Join(pathParts, "/")
	return path
}

func (cca *cookedCopyCmdArgs) makeEscapedRelativePath(source bool, dstIsDir bool, object storedObject) (relativePath string) {
	// write straight to /dev/null, do not determine a indirect path
	if !source && cca.destination.Value == common.Dev_Null {
		return "" // ignore path encode rules
	}

	// source is a EXACT path to the file
	if object.isSingleSourceFile() {
		// If we're finding an object from the source, it returns "" if it's already got it.
		// If we're finding an object on the destination and we get "", we need to hand it the object name (if it's pointing to a folder)
		if source {
			relativePath = ""
		} else {
			if dstIsDir {
				// Our source points to a specific file (and so has no relative path)
				// but our dest does not point to a specific file, it just points to a directory,
				// and so relativePath needs the _name_ of the source.
				relativePath = "/" + object.name
			} else {
				relativePath = ""
			}
		}

		return pathEncodeRules(relativePath, cca.fromTo, source)
	}

	// If it's out here, the object is contained in a folder, or was found via a wildcard, or object.isSourceRootFolder == true

	if object.isSourceRootFolder() {
		relativePath = "" // otherwise we get "/" from the line below, and that breaks some clients, e.g. blobFS
	} else {
		relativePath = "/" + strings.Replace(object.relativePath, common.OS_PATH_SEPARATOR, common.AZCOPY_PATH_SEPARATOR_STRING, -1)
	}

	if common.IffString(source, object.containerName, object.dstContainerName) != "" {
		relativePath = `/` + common.IffString(source, object.containerName, object.dstContainerName) + relativePath
	} else if !source && !cca.stripTopDir {
		// We ONLY need to do this adjustment to the destination.
		// The source SAS has already been removed. No need to convert it to a URL or whatever.
		// Save to a directory
		rootDir := filepath.Base(cca.source.Value)

		/* In windows, when a user tries to copy whole volume (eg. D:\),  the upload destination
		will contains "//"" in the files/directories names because of rootDir = "\" prefix. 
		(e.g. D:\file.txt will end up as //file.txt).
		Following code will get volume name from source and add volume name as prefix in rootDir
		*/
		if runtime.GOOS == "windows" && rootDir == `\` {
			rootDir = filepath.VolumeName(common.ToShortPath(cca.source.Value))
		}
		
		if cca.fromTo.From().IsRemote() {
			ueRootDir, err := url.PathUnescape(rootDir)

			// Realistically, err should never not be nil here.
			if err == nil {
				rootDir = ueRootDir
			} else {
				panic("unexpected un-escapeable rootDir name")
			}
		}

		relativePath = "/" + rootDir + relativePath
	}

	return pathEncodeRules(relativePath, cca.fromTo, source)
}

// we assume that preserveSmbPermissions and preserveSmbInfo have already been validated, such that they are only true if both resource types support them
func newFolderPropertyOption(fromTo common.FromTo, recursive bool, stripTopDir bool, filters []objectFilter, preserveSmbInfo, preserveSmbPermissions bool) (common.FolderPropertyOption, string) {

	getSuffix := func(willProcess bool) string {
		willProcessString := common.IffString(willProcess, "will be processed", "will not be processed")

		template := ". For the same reason, %s defined on folders %s"
		switch {
		case preserveSmbPermissions && preserveSmbInfo:
			return fmt.Sprintf(template, "properties and permissions", willProcessString)
		case preserveSmbInfo:
			return fmt.Sprintf(template, "properties", willProcessString)
		case preserveSmbPermissions:
			return fmt.Sprintf(template, "permissions", willProcessString)
		default:
			return "" // no preserve flags set, so we have nothing to say about them
		}
	}

	bothFolderAware := fromTo.AreBothFolderAware()
	isRemoveFromFolderAware := fromTo == common.EFromTo.FileTrash()
	if bothFolderAware || isRemoveFromFolderAware {
		if !recursive {
			return common.EFolderPropertiesOption.NoFolders(), // does't make sense to move folders when not recursive. E.g. if invoked with /* and WITHOUT recursive
				"Any empty folders will not be processed, because --recursive was not specified" +
					getSuffix(false)
		}

		// check filters. Otherwise, if filter was say --include-pattern *.txt, we would transfer properties
		// (but not contents) for every directory that contained NO text files.  Could make heaps of empty directories
		// at the destination.
		filtersOK := true
		for _, f := range filters {
			if f.appliesOnlyToFiles() {
				filtersOK = false // we have a least one filter that doesn't apply to folders
			}
		}
		if !filtersOK {
			return common.EFolderPropertiesOption.NoFolders(),
				"Any empty folders will not be processed, because a file-focused filter is applied" +
					getSuffix(false)
		}

		message := "Any empty folders will be processed, because source and destination both support folders"
		if isRemoveFromFolderAware {
			message = "Any empty folders will be processed, because deletion is from a folder-aware location"
		}
		message += getSuffix(true)
		if stripTopDir {
			return common.EFolderPropertiesOption.AllFoldersExceptRoot(), message
		} else {
			return common.EFolderPropertiesOption.AllFolders(), message
		}
	}

	return common.EFolderPropertiesOption.NoFolders(),
		"Any empty folders will not be processed, because source and/or destination doesn't have full folder support" +
			getSuffix(false)

}<|MERGE_RESOLUTION|>--- conflicted
+++ resolved
@@ -165,19 +165,11 @@
 			// Attempt to create the container. If we fail, fail silently.
 			err = cca.createDstContainer(dstContainerName, cca.destination, ctx, existingContainers)
 
-<<<<<<< HEAD
-			if err != nil {
-				// No need to worry about an error from here.
-				logContainerCreationFailure(dstContainerName, err)
-=======
 			// check against seenFailedContainers so we don't spam the job log with initialization failed errors
 			if _, ok := seenFailedContainers[dstContainerName]; err != nil && ste.JobsAdmin != nil && !ok {
-				logDstContainerCreateFailureOnce.Do(func() {
-					glcm.Info("Failed to create one or more destination container(s). Your transfers may still succeed if the container already exists.")
-				})
+				logContainerCreationFailure(dstContainerName, err)
 				ste.JobsAdmin.LogToJobLog(fmt.Sprintf("failed to initialize destination container %s; the transfer will continue (but be wary it may fail): %s", dstContainerName, err), pipeline.LogWarning)
 				seenFailedContainers[dstContainerName] = true
->>>>>>> e586092a
 			}
 		} else if cca.fromTo.From().IsRemote() { // if the destination has implicit container names
 			if acctTraverser, ok := traverser.(accountTraverser); ok && dstLevel == ELocationLevel.Service() {
@@ -201,20 +193,13 @@
 
 					err = cca.createDstContainer(bucketName, cca.destination, ctx, existingContainers)
 
-<<<<<<< HEAD
-					if err != nil {
-						logContainerCreationFailure(bucketName, err)
-=======
 					// if JobsAdmin is nil, we're probably in testing mode.
 					// As a result, container creation failures are expected as we don't give the SAS tokens adequate permissions.
 					// check against seenFailedContainers so we don't spam the job log with initialization failed errors
 					if _, ok := seenFailedContainers[bucketName]; err != nil && ste.JobsAdmin != nil && !ok {
-						logDstContainerCreateFailureOnce.Do(func() {
-							glcm.Info("Failed to create one or more destination container(s). Your transfers may still succeed if the container already exists.")
-						})
 						ste.JobsAdmin.LogToJobLog(fmt.Sprintf("failed to initialize destination container %s; the transfer will continue (but be wary it may fail): %s", bucketName, err), pipeline.LogWarning)
 						seenFailedContainers[bucketName] = true
->>>>>>> e586092a
+						logContainerCreationFailure(bucketName, err)
 					}
 				}
 			} else {
@@ -230,17 +215,10 @@
 				if err == nil {
 					err = cca.createDstContainer(resName, cca.destination, ctx, existingContainers)
 
-<<<<<<< HEAD
-					if err != nil {
+					if _, ok := seenFailedContainers[dstContainerName]; err != nil && ste.JobsAdmin != nil && !ok {
 						logContainerCreationFailure(cName, err)
-=======
-					if _, ok := seenFailedContainers[dstContainerName]; err != nil && ste.JobsAdmin != nil && !ok {
-						logDstContainerCreateFailureOnce.Do(func() {
-							glcm.Info("Failed to create one or more destination container(s). Your transfers may still succeed if the container already exists.")
-						})
 						ste.JobsAdmin.LogToJobLog(fmt.Sprintf("failed to initialize destination container %s; the transfer will continue (but be wary it may fail): %s", dstContainerName, err), pipeline.LogWarning)
 						seenFailedContainers[dstContainerName] = true
->>>>>>> e586092a
 					}
 				}
 			}
@@ -267,16 +245,8 @@
 				cName, err = containerResolver.ResolveName(object.containerName)
 
 				if err != nil {
-<<<<<<< HEAD
-					return createContainerFailureTransfer(object.containerName,
-						fmt.Sprintf("failed to add transfers from container %s as it has an invalid name. Please manually transfer from this container to one with a valid name.", object.containerName))
-=======
 					if _, ok := seenFailedContainers[object.containerName]; !ok {
-						WarnStdoutAndJobLog(fmt.Sprintf("failed to add transfers from container %s as it has an invalid name. Please manually transfer from this container to one with a valid name.", object.containerName))
-						seenFailedContainers[object.containerName] = true
-					}
 					return nil
->>>>>>> e586092a
 				}
 
 				object.dstContainerName = cName
