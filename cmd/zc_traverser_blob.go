// Copyright © 2017 Microsoft <wastore@microsoft.com>
//
// Permission is hereby granted, free of charge, to any person obtaining a copy
// of this software and associated documentation files (the "Software"), to deal
// in the Software without restriction, including without limitation the rights
// to use, copy, modify, merge, publish, distribute, sublicense, and/or sell
// copies of the Software, and to permit persons to whom the Software is
// furnished to do so, subject to the following conditions:
//
// The above copyright notice and this permission notice shall be included in
// all copies or substantial portions of the Software.
//
// THE SOFTWARE IS PROVIDED "AS IS", WITHOUT WARRANTY OF ANY KIND, EXPRESS OR
// IMPLIED, INCLUDING BUT NOT LIMITED TO THE WARRANTIES OF MERCHANTABILITY,
// FITNESS FOR A PARTICULAR PURPOSE AND NONINFRINGEMENT. IN NO EVENT SHALL THE
// AUTHORS OR COPYRIGHT HOLDERS BE LIABLE FOR ANY CLAIM, DAMAGES OR OTHER
// LIABILITY, WHETHER IN AN ACTION OF CONTRACT, TORT OR OTHERWISE, ARISING FROM,
// OUT OF OR IN CONNECTION WITH THE SOFTWARE OR THE USE OR OTHER DEALINGS IN
// THE SOFTWARE.

package cmd

import (
	"context"
	"fmt"
	"github.com/Azure/azure-storage-azcopy/v10/common/parallel"
	"net/url"
	"strings"

	"github.com/Azure/azure-pipeline-go/pipeline"
	"github.com/Azure/azure-storage-azcopy/v10/common"
	"github.com/Azure/azure-storage-blob-go/azblob"
)

// allow us to iterate through a path pointing to the blob endpoint
type blobTraverser struct {
	rawURL    *url.URL
	p         pipeline.Pipeline
	ctx       context.Context
	recursive bool

	// parallel listing employs the hierarchical listing API which is more expensive
	// cx should have the option to disable this optimization in the name of saving costs
	parallelListing bool

	// whether to include blobs that have metadata 'hdi_isfolder = true'
	includeDirectoryStubs bool

	// a generic function to notify that a new stored object has been enumerated
	incrementEnumerationCounter enumerationCounterFunc

	s2sPreserveSourceTags bool

	cpkOptions common.CpkOptions

	includeDeleted bool

	includeSnapshot bool

	includeVersion bool
}

func (t *blobTraverser) IsDirectory(isSource bool) bool {
	isDirDirect := copyHandlerUtil{}.urlIsContainerOrVirtualDirectory(t.rawURL)

	// Skip the single blob check if we're checking a destination.
	// This is an individual exception for blob because blob supports virtual directories and blobs sharing the same name.
	if isDirDirect || !isSource {
		return isDirDirect
	}

	_, _, isDirStub, err := t.detectRootUsingGetProperties()

	if stgErr, ok := err.(azblob.StorageError); ok {
		// We know for sure this is a single blob still, let it walk on through to the traverser.
		if stgErr.ServiceCode() == common.CPK_ERROR_SERVICE_CODE {
			return false
		}
	}

	if err == nil {
		return isDirStub
	}

	blobURLParts := azblob.NewBlobURLParts(*t.rawURL)
	containerRawURL := copyHandlerUtil{}.getContainerUrl(blobURLParts)
	containerURL := azblob.NewContainerURL(containerRawURL, t.p)
	searchPrefix := strings.TrimSuffix(blobURLParts.BlobName, common.AZCOPY_PATH_SEPARATOR_STRING) + common.AZCOPY_PATH_SEPARATOR_STRING
	resp, err := containerURL.ListBlobsFlatSegment(t.ctx, azblob.Marker{}, azblob.ListBlobsSegmentOptions{Prefix: searchPrefix, MaxResults: 1})
	if err != nil {
		if azcopyScanningLogger != nil {
			msg := fmt.Sprintf("Failed to check if the destination is a folder or a file (Azure Files). Assuming the destination is a file: %s", err)
			azcopyScanningLogger.Log(pipeline.LogError, msg)
		}
		return false
	}

	if len(resp.Segment.BlobItems) == 0 {
		//Not a directory
		return false
	}

	return true
}

// We use the list API instead of getProperties to limit permissions required by remove enumeration to just list
func (t *blobTraverser) detectRootUsingList() (props *azblob.BlobItemInternal, isBlob bool, isDirStub bool, err error) {
	blobURLParts := azblob.NewBlobURLParts(*t.rawURL)
	containerRawURL := copyHandlerUtil{}.getContainerUrl(blobURLParts)
	containerURL := azblob.NewContainerURL(containerRawURL, t.p)
	searchPrefix := strings.TrimSuffix(blobURLParts.BlobName, common.AZCOPY_PATH_SEPARATOR_STRING)

	if searchPrefix == "" {
		// This is a container, which needs to be given a proper listing.
		return nil, false, false, nil
	}

	isVirtualDir := false
	for marker := (azblob.Marker{}); marker.NotDone(); {
		resp, err := containerURL.ListBlobsHierarchySegment(t.ctx, azblob.Marker{}, "/",
			azblob.ListBlobsSegmentOptions{
				Prefix: searchPrefix,
				Details: azblob.BlobListingDetails{
					Metadata:  true,
					Tags:      t.s2sPreserveSourceTags,
					Deleted:   t.includeDeleted,
					Snapshots: t.includeSnapshot,
					Versions:  t.includeVersion,
				}})
		if err != nil {
			return nil, false, false, err
		}
		for _, blob := range resp.Segment.BlobItems {
			// Root is a blob or a marker directory
			if blob.Name == searchPrefix || blob.Name == searchPrefix+common.AZCOPY_PATH_SEPARATOR_STRING {
				if gCopyUtil.doesBlobRepresentAFolder(blob.Metadata) {
					return &blob, false, true, nil
				} else {
					return &blob, true, false, nil
				}
			}
		}
		for _, virtualDir := range resp.Segment.BlobPrefixes {
			if virtualDir.Name == searchPrefix+common.AZCOPY_PATH_SEPARATOR_STRING {
				// Root is a virtual directory, don't return yet since it could be a marker directory
				isVirtualDir = true
			}
		}
		marker = resp.NextMarker
	}
	return nil, false, isVirtualDir, nil
}

func (t *blobTraverser) detectRootUsingGetProperties() (props *azblob.BlobGetPropertiesResponse, isBlob bool, isDirStub bool, err error) {
	// trim away the trailing slash before we check whether it's a single blob
	// so that we can detect the directory stub in case there is one
	blobUrlParts := azblob.NewBlobURLParts(*t.rawURL)
	blobUrlParts.BlobName = strings.TrimSuffix(blobUrlParts.BlobName, common.AZCOPY_PATH_SEPARATOR_STRING)

	if blobUrlParts.BlobName == "" {
		// This is a container, which needs to be given a proper listing.
		return nil, false, false, nil
	}

	// perform the check
	blobURL := azblob.NewBlobURL(blobUrlParts.URL(), t.p)
	clientProvidedKey := azblob.ClientProvidedKeyOptions{}
	if t.cpkOptions.IsSourceEncrypted {
		clientProvidedKey = common.GetClientProvidedKey(t.cpkOptions)
	}
	props, err = blobURL.GetProperties(t.ctx, azblob.BlobAccessConditions{}, clientProvidedKey)

	// if there was no problem getting the properties, it means that we are looking at a single blob
	if err == nil {
		if gCopyUtil.doesBlobRepresentAFolder(props.NewMetadata()) {
			return props, false, true, nil
		} else {
			return props, true, false, err
		}
	}

	return nil, false, false, err
}

func (t *blobTraverser) getBlobTags() (common.BlobTags, error) {
	blobUrlParts := azblob.NewBlobURLParts(*t.rawURL)
	blobUrlParts.BlobName = strings.TrimSuffix(blobUrlParts.BlobName, common.AZCOPY_PATH_SEPARATOR_STRING)

	// perform the check
	blobURL := azblob.NewBlobURL(blobUrlParts.URL(), t.p)
	blobTagsMap := make(common.BlobTags)
	blobGetTagsResp, err := blobURL.GetTags(t.ctx, nil)
	if err != nil {
		return blobTagsMap, err
	}

	for _, blobTag := range blobGetTagsResp.BlobTagSet {
		blobTagsMap[url.QueryEscape(blobTag.Key)] = url.QueryEscape(blobTag.Value)
	}
	return blobTagsMap, nil
}

func (t *blobTraverser) getRoot(preprocessor objectMorpher, parts azblob.BlobURLParts) (storedObject *StoredObject, isBlob bool, isDirStub bool, err error) {
	if azcopyScanningLogger != nil {
		msg := fmt.Sprintf("Detecting the root blob: %s", err)
		azcopyScanningLogger.Log(pipeline.LogDebug, msg)
	}
	// Try using GetProperties. If that fails due to permissions errors, try using List.
	var prop *azblob.BlobGetPropertiesResponse
	prop, isBlob, isDirStub, err = t.detectRootUsingGetProperties()
	retryWithList := false
	if stgErr, ok := err.(azblob.StorageError); ok {
		if stgErr.ServiceCode() == common.CPK_ERROR_SERVICE_CODE {
			if azcopyScanningLogger != nil {
				msg := fmt.Sprintf("Failed to detect root blob since it uses customer provided encryption keys (CPK) and CPK was not provided. Trying to detect root blob with list. If that fails too, retry by providing CPK. : %s", err)
				azcopyScanningLogger.Log(pipeline.LogDebug, msg)
			}
			retryWithList = true
		} else {
			resp := stgErr.Response()
			if resp != nil && resp.StatusCode == 403 {
				if azcopyScanningLogger != nil {
					msg := fmt.Sprintf("Failed to detect root blob due to lack of permissions. Trying to detect root blob with list. If that fails too, retry by providing read or list permissions. : %s", err)
					azcopyScanningLogger.Log(pipeline.LogDebug, msg)
				}
				retryWithList = true
			} else {
				return nil, false, false, fmt.Errorf("cannot list files due to reason %s", err)
			}
		}
	}
	if prop != nil {
		storedObject := newStoredObject(
			preprocessor,
			getObjectNameOnly(strings.TrimSuffix(parts.BlobName, common.AZCOPY_PATH_SEPARATOR_STRING)),
			"",
			common.EntityType(common.IffUint8(isBlob, uint8(common.EEntityType.File()), uint8(common.EEntityType.Folder()))),
			prop.LastModified(),
			prop.ContentLength(),
			prop,
			blobPropertiesResponseAdapter{prop},
			common.FromAzBlobMetadataToCommonMetadata(prop.NewMetadata()), // .NewMetadata() seems odd to call, but it does actually retrieve the metadata from the blob properties.
			parts.ContainerName,
		)
		if t.s2sPreserveSourceTags {
			blobTagsMap, err := t.getBlobTags()
			if err != nil {
				panic("Couldn't fetch blob tags due to error: " + err.Error())
			}
			if len(blobTagsMap) > 0 {
				storedObject.blobTags = blobTagsMap
			}
		}
		return &storedObject, isBlob, isDirStub, nil
	}
	if retryWithList {
		var propItem *azblob.BlobItemInternal
		propItem, isBlob, isDirStub, err = t.detectRootUsingList()
		if stgErr, ok := err.(azblob.StorageError); ok {
			return nil, false, false, fmt.Errorf("cannot list files due to reason %s", stgErr)
		}
		if propItem != nil {
			storedObject := t.createStoredObjectForBlob(preprocessor, *propItem, "", parts.ContainerName)
			return &storedObject, isBlob, isDirStub, nil
		}
	}
	return nil, false, false, nil
}

func (t *blobTraverser) Traverse(preprocessor objectMorpher, processor objectProcessor, filters []ObjectFilter) (err error) {
	blobUrlParts := azblob.NewBlobURLParts(*t.rawURL)

	storedObject, isBlob, isDirStub, err := t.getRoot(preprocessor, blobUrlParts)
	// Enqueue the blob in two cases:
	// 	1. Targeting a single blob and the URL does not explicitly point to a virtual dir
	//	2. Scanning recursively with includeDirectoryStubs set to true, add the stub blob that represents the directory
	isSingleBlob := isBlob && !strings.HasSuffix(blobUrlParts.BlobName, common.AZCOPY_PATH_SEPARATOR_STRING)
	isDirectory := isDirStub && t.includeDirectoryStubs && t.recursive
	if isSingleBlob || isDirectory {
		if storedObject == nil {
			panic("isBlob should never be set if getting properties results in an error")
		}
		if azcopyScanningLogger != nil {
			azcopyScanningLogger.Log(pipeline.LogDebug, "Detected the root as a blob.")
		}
		if t.incrementEnumerationCounter != nil {
			t.incrementEnumerationCounter(common.EntityType(common.IffUint8(isBlob, uint8(common.EEntityType.File()), uint8(common.EEntityType.Folder()))))
		}

		err := processIfPassedFilters(filters, *storedObject, processor)
		_, err = getProcessingError(err)

		// short-circuit if we don't have anything else to scan and permanent delete is not on
		if !t.includeDeleted && (isBlob || err != nil) {
			return err
		}
	}

	// get the container URL so that we can list the blobs
	containerRawURL := copyHandlerUtil{}.getContainerUrl(blobUrlParts)
	containerURL := azblob.NewContainerURL(containerRawURL, t.p)

	// get the search prefix to aid in the listing
	// example: for a url like https://test.blob.core.windows.net/test/foo/bar/bla
	// the search prefix would be foo/bar/bla
	searchPrefix := blobUrlParts.BlobName

	// append a slash if it is not already present
	// example: foo/bar/bla becomes foo/bar/bla/ so that we only list children of the virtual directory
	if searchPrefix != "" && !strings.HasSuffix(searchPrefix, common.AZCOPY_PATH_SEPARATOR_STRING) && !t.includeSnapshot && !t.includeDeleted {
		searchPrefix += common.AZCOPY_PATH_SEPARATOR_STRING
	}

	// as a performance optimization, get an extra prefix to do pre-filtering. It's typically the start portion of a blob name.
	extraSearchPrefix := FilterSet(filters).GetEnumerationPreFilter(t.recursive)

	if t.parallelListing {
		return t.parallelList(containerURL, blobUrlParts.ContainerName, searchPrefix, extraSearchPrefix, preprocessor, processor, filters)
	}

	return t.serialList(containerURL, blobUrlParts.ContainerName, searchPrefix, extraSearchPrefix, preprocessor, processor, filters)
}

func (t *blobTraverser) parallelList(containerURL azblob.ContainerURL, containerName string, searchPrefix string,
	extraSearchPrefix string, preprocessor objectMorpher, processor objectProcessor, filters []ObjectFilter) error {
	// Define how to enumerate its contents
	// This func must be thread safe/goroutine safe
	enumerateOneDir := func(dir parallel.Directory, enqueueDir func(parallel.Directory), enqueueOutput func(parallel.DirectoryEntry, error)) error {
		currentDirPath := dir.(string)

		for marker := (azblob.Marker{}); marker.NotDone(); {
			lResp, err := containerURL.ListBlobsHierarchySegment(t.ctx, marker, "/", azblob.ListBlobsSegmentOptions{Prefix: currentDirPath,
				Details: azblob.BlobListingDetails{Metadata: true, Tags: t.s2sPreserveSourceTags, Deleted: t.includeDeleted, Snapshots: t.includeSnapshot, Versions: t.includeVersion}})
			if err != nil {
				return fmt.Errorf("cannot list files due to reason %s", err)
			}

			// queue up the sub virtual directories if recursive is true
			if t.recursive {
				for _, virtualDir := range lResp.Segment.BlobPrefixes {
					enqueueDir(virtualDir.Name)
<<<<<<< HEAD
=======
					if azcopyScanningLogger != nil {
						azcopyScanningLogger.Log(pipeline.LogDebug, fmt.Sprintf("Enqueuing sub-directory %s for enumeration.", virtualDir.Name))
					}

					if t.includeDirectoryStubs {
						// try to get properties on the directory itself, since it's not listed in BlobItems
						fblobURL := containerURL.NewBlobURL(strings.TrimSuffix(virtualDir.Name, common.AZCOPY_PATH_SEPARATOR_STRING))
						resp, err := fblobURL.GetProperties(t.ctx, azblob.BlobAccessConditions{}, azblob.ClientProvidedKeyOptions{})
						folderRelativePath := strings.TrimSuffix(virtualDir.Name, common.AZCOPY_PATH_SEPARATOR_STRING)
						folderRelativePath = strings.TrimPrefix(folderRelativePath, searchPrefix)
						if err == nil {
							storedObject := newStoredObject(
								preprocessor,
								getObjectNameOnly(strings.TrimSuffix(virtualDir.Name, common.AZCOPY_PATH_SEPARATOR_STRING)),
								folderRelativePath,
								common.EEntityType.Folder(),
								resp.LastModified(),
								resp.ContentLength(),
								resp,
								blobPropertiesResponseAdapter{resp},
								common.FromAzBlobMetadataToCommonMetadata(resp.NewMetadata()),
								containerName,
							)
							storedObject.archiveStatus = azblob.ArchiveStatusType(resp.ArchiveStatus())

							if t.s2sPreserveSourceTags {
								var BlobTags *azblob.BlobTags
								BlobTags, err = fblobURL.GetTags(t.ctx, nil)

								if err == nil {
									blobTagsMap := common.BlobTags{}
									for _, blobTag := range BlobTags.BlobTagSet {
										blobTagsMap[url.QueryEscape(blobTag.Key)] = url.QueryEscape(blobTag.Value)
									}
									storedObject.blobTags = blobTagsMap
								}
							}

							enqueueOutput(storedObject, err)
						}
					}
>>>>>>> 8f0103b9
				}
			}

			// process the blobs returned in this result segment
			for _, blobInfo := range lResp.Segment.BlobItems {
				// if the blob represents a folder, only include it if it is recursive and directory stubs should be included
				// otherwise skip it
				if t.doesBlobRepresentAFolder(blobInfo.Metadata) {
					continue
				}

				storedObject := t.createStoredObjectForBlob(preprocessor, blobInfo, strings.TrimPrefix(blobInfo.Name, searchPrefix), containerName)
				enqueueOutput(storedObject, nil)
			}

			// if debug mode is on, note down the result, this is not going to be fast
			if azcopyScanningLogger != nil && azcopyScanningLogger.ShouldLog(pipeline.LogDebug) {
				tokenValue := "NONE"
				if marker.Val != nil {
					tokenValue = *marker.Val
				}

				var vdirListBuilder strings.Builder
				for _, virtualDir := range lResp.Segment.BlobPrefixes {
					fmt.Fprintf(&vdirListBuilder, " %s,", virtualDir.Name)
				}
				var fileListBuilder strings.Builder
				for _, blobInfo := range lResp.Segment.BlobItems {
					fmt.Fprintf(&fileListBuilder, " %s,", blobInfo.Name)
				}
				msg := fmt.Sprintf("Enumerating %s with token %s. Sub-dirs:%s Files:%s", currentDirPath,
					tokenValue, vdirListBuilder.String(), fileListBuilder.String())
				azcopyScanningLogger.Log(pipeline.LogDebug, msg)
			}

			marker = lResp.NextMarker
		}
		return nil
	}

	// initiate parallel scanning, starting at the root path
	workerContext, cancelWorkers := context.WithCancel(t.ctx)
	cCrawled := parallel.Crawl(workerContext, searchPrefix+extraSearchPrefix, enumerateOneDir, EnumerationParallelism)

	for x := range cCrawled {
		item, workerError := x.Item()
		if workerError != nil {
			cancelWorkers()
			return workerError
		}

		if t.incrementEnumerationCounter != nil {
			t.incrementEnumerationCounter(common.EEntityType.File())
		}

		object := item.(StoredObject)
		processErr := processIfPassedFilters(filters, object, processor)
		_, processErr = getProcessingError(processErr)
		if processErr != nil {
			cancelWorkers()
			return processErr
		}
	}

	return nil
}

func (t *blobTraverser) createStoredObjectForBlob(preprocessor objectMorpher, blobInfo azblob.BlobItemInternal, relativePath string, containerName string) StoredObject {
	adapter := blobPropertiesAdapter{blobInfo.Properties}

	_, isFolder := blobInfo.Metadata["hdi_isfolder"]
	object := newStoredObject(
		preprocessor,
		getObjectNameOnly(blobInfo.Name),
		relativePath,
		common.EntityType(common.IffUint8(isFolder, uint8(common.EEntityType.Folder()), uint8(common.EEntityType.File()))),
		blobInfo.Properties.LastModified,
		*blobInfo.Properties.ContentLength,
		adapter,
		adapter, // adapter satisfies both interfaces
		common.FromAzBlobMetadataToCommonMetadata(blobInfo.Metadata),
		containerName,
	)

	object.blobDeleted = blobInfo.Deleted
	if t.includeDeleted && t.includeSnapshot {
		object.blobSnapshotID = blobInfo.Snapshot
	} else if t.includeDeleted && t.includeVersion && blobInfo.VersionID != nil {
		object.blobVersionID = *blobInfo.VersionID
	}
	if t.s2sPreserveSourceTags && blobInfo.BlobTags != nil {
		blobTagsMap := common.BlobTags{}
		for _, blobTag := range blobInfo.BlobTags.BlobTagSet {
			blobTagsMap[url.QueryEscape(blobTag.Key)] = url.QueryEscape(blobTag.Value)
		}
		object.blobTags = blobTagsMap
	}
	return object
}

func (t *blobTraverser) doesBlobRepresentAFolder(metadata azblob.Metadata) bool {
	return gCopyUtil.doesBlobRepresentAFolder(metadata) && !(t.includeDirectoryStubs && t.recursive)
}

func (t *blobTraverser) serialList(containerURL azblob.ContainerURL, containerName string, searchPrefix string,
	extraSearchPrefix string, preprocessor objectMorpher, processor objectProcessor, filters []ObjectFilter) error {

	for marker := (azblob.Marker{}); marker.NotDone(); {
		// see the TO DO in GetEnumerationPreFilter if/when we make this more directory-aware

		// look for all blobs that start with the prefix
		// Passing tags = true in the list call will save additional GetTags call
		// TODO optimize for the case where recursive is off
		listBlob, err := containerURL.ListBlobsFlatSegment(t.ctx, marker,
			azblob.ListBlobsSegmentOptions{Prefix: searchPrefix + extraSearchPrefix, Details: azblob.BlobListingDetails{Metadata: true, Tags: t.s2sPreserveSourceTags, Deleted: t.includeDeleted, Snapshots: t.includeSnapshot, Versions: t.includeVersion}})
		if err != nil {
			return fmt.Errorf("cannot list blobs. Failed with error %s", err.Error())
		}

		// process the blobs returned in this result segment
		for _, blobInfo := range listBlob.Segment.BlobItems {
			// if the blob represents a hdi folder, then skip it
			if t.doesBlobRepresentAFolder(blobInfo.Metadata) {
				continue
			}

			relativePath := strings.TrimPrefix(blobInfo.Name, searchPrefix)
			// if recursive
			if !t.recursive && strings.Contains(relativePath, common.AZCOPY_PATH_SEPARATOR_STRING) {
				continue
			}

			storedObject := t.createStoredObjectForBlob(preprocessor, blobInfo, relativePath, containerName)

			if t.incrementEnumerationCounter != nil {
				t.incrementEnumerationCounter(common.EEntityType.File())
			}

			processErr := processIfPassedFilters(filters, storedObject, processor)
			_, processErr = getProcessingError(processErr)
			if processErr != nil {
				return processErr
			}
		}

		marker = listBlob.NextMarker
	}

	return nil
}

func newBlobTraverser(rawURL *url.URL, p pipeline.Pipeline, ctx context.Context, recursive, includeDirectoryStubs bool, incrementEnumerationCounter enumerationCounterFunc, s2sPreserveSourceTags bool, cpkOptions common.CpkOptions, includeDeleted, includeSnapshot, includeVersion bool) (t *blobTraverser) {
	t = &blobTraverser{
		rawURL:                      rawURL,
		p:                           p,
		ctx:                         ctx,
		recursive:                   recursive,
		includeDirectoryStubs:       includeDirectoryStubs,
		incrementEnumerationCounter: incrementEnumerationCounter,
		parallelListing:             true,
		s2sPreserveSourceTags:       s2sPreserveSourceTags,
		cpkOptions:                  cpkOptions,
		includeDeleted:              includeDeleted,
		includeSnapshot:             includeSnapshot,
		includeVersion:              includeVersion,
	}

	disableHierarchicalScanning := strings.ToLower(glcm.GetEnvironmentVariable(common.EEnvironmentVariable.DisableHierarchicalScanning()))

	// disableHierarchicalScanning should be true for permanent delete
	if (disableHierarchicalScanning == "false" || disableHierarchicalScanning == "") && includeDeleted && (includeSnapshot || includeVersion) {
		t.parallelListing = false
		fmt.Println("AZCOPY_DISABLE_HIERARCHICAL_SCAN has been set to true to permanently delete soft-deleted snapshots/versions.")
	}

	if disableHierarchicalScanning == "true" {
		// TODO log to frontend log that parallel listing was disabled, once the frontend log PR is merged
		t.parallelListing = false
	}
	return
}<|MERGE_RESOLUTION|>--- conflicted
+++ resolved
@@ -339,50 +339,9 @@
 			if t.recursive {
 				for _, virtualDir := range lResp.Segment.BlobPrefixes {
 					enqueueDir(virtualDir.Name)
-<<<<<<< HEAD
-=======
 					if azcopyScanningLogger != nil {
 						azcopyScanningLogger.Log(pipeline.LogDebug, fmt.Sprintf("Enqueuing sub-directory %s for enumeration.", virtualDir.Name))
 					}
-
-					if t.includeDirectoryStubs {
-						// try to get properties on the directory itself, since it's not listed in BlobItems
-						fblobURL := containerURL.NewBlobURL(strings.TrimSuffix(virtualDir.Name, common.AZCOPY_PATH_SEPARATOR_STRING))
-						resp, err := fblobURL.GetProperties(t.ctx, azblob.BlobAccessConditions{}, azblob.ClientProvidedKeyOptions{})
-						folderRelativePath := strings.TrimSuffix(virtualDir.Name, common.AZCOPY_PATH_SEPARATOR_STRING)
-						folderRelativePath = strings.TrimPrefix(folderRelativePath, searchPrefix)
-						if err == nil {
-							storedObject := newStoredObject(
-								preprocessor,
-								getObjectNameOnly(strings.TrimSuffix(virtualDir.Name, common.AZCOPY_PATH_SEPARATOR_STRING)),
-								folderRelativePath,
-								common.EEntityType.Folder(),
-								resp.LastModified(),
-								resp.ContentLength(),
-								resp,
-								blobPropertiesResponseAdapter{resp},
-								common.FromAzBlobMetadataToCommonMetadata(resp.NewMetadata()),
-								containerName,
-							)
-							storedObject.archiveStatus = azblob.ArchiveStatusType(resp.ArchiveStatus())
-
-							if t.s2sPreserveSourceTags {
-								var BlobTags *azblob.BlobTags
-								BlobTags, err = fblobURL.GetTags(t.ctx, nil)
-
-								if err == nil {
-									blobTagsMap := common.BlobTags{}
-									for _, blobTag := range BlobTags.BlobTagSet {
-										blobTagsMap[url.QueryEscape(blobTag.Key)] = url.QueryEscape(blobTag.Value)
-									}
-									storedObject.blobTags = blobTagsMap
-								}
-							}
-
-							enqueueOutput(storedObject, err)
-						}
-					}
->>>>>>> 8f0103b9
 				}
 			}
 
