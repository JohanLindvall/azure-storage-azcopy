--- conflicted
+++ resolved
@@ -136,16 +136,12 @@
 		}
 
 		err := processIfPassedFilters(filters, storedObject, processor)
-<<<<<<< HEAD
 		_, err = getProcessingError(err)
-		return err
-=======
 
 		// short-circuit if we don't have anything else to scan
 		if isBlob || err != nil {
 			return err
 		}
->>>>>>> 104aabd8
 	}
 
 	// get the container URL so that we can list the blobs
@@ -224,20 +220,15 @@
 			return workerError
 		}
 
-<<<<<<< HEAD
-			processErr := processIfPassedFilters(filters, storedObject, processor)
-			_, processErr = getProcessingError(processErr)
-			if processErr != nil {
-				return processErr
-			}
-=======
+
+
 		if t.incrementEnumerationCounter != nil {
 			t.incrementEnumerationCounter(common.EEntityType.File())
->>>>>>> 104aabd8
 		}
 
 		object := item.(storedObject)
 		processErr := processIfPassedFilters(filters, object, processor)
+		_, processErr = getProcessingError(processErr)
 		if processErr != nil {
 			cancelWorkers()
 			return processErr
