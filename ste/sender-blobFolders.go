--- conflicted
+++ resolved
@@ -120,26 +120,18 @@
 }
 
 func (b *blobFolderSender) SetContainerACL() error {
-<<<<<<< HEAD
 	blobURLParts, err := blob.ParseURL(b.destinationClient.URL())
 	if err != nil {
 		b.jptm.FailActiveSend("Parsing blob URL", err)
 	}
-	blobURLParts.BlobName = "/" // container level perms MUST have a /
+	blobURLParts.ContainerName += "/" // container level perms MUST have a /
 	blobURLParts.Host = strings.ReplaceAll(blobURLParts.Host, ".blob", ".dfs")
 	dfsURL, err := url.Parse(blobURLParts.String())
 	if err != nil {
 		b.jptm.FailActiveSend("Parsing datalake URL", err)
 	}
 	// todo: jank, and violates the principle of interfaces
-	fileURL := azbfs.NewFileSystemURL(*dfsURL, b.jptm.(*jobPartTransferMgr).jobPartMgr.(*jobPartMgr).secondaryPipeline)
-=======
-	bURLParts := azblob.NewBlobURLParts(b.destination.URL())
-	bURLParts.ContainerName += "/" // Container-level ACLs NEED a /
-	bURLParts.Host = strings.ReplaceAll(bURLParts.Host, ".blob", ".dfs")
-	// todo: jank, and violates the principle of interfaces
-	rootURL := azbfs.NewFileSystemURL(bURLParts.URL(), b.jptm.(*jobPartTransferMgr).jobPartMgr.(*jobPartMgr).secondaryPipeline)
->>>>>>> c78f86cc
+	rootURL := azbfs.NewFileSystemURL(*dfsURL, b.jptm.(*jobPartTransferMgr).jobPartMgr.(*jobPartMgr).secondaryPipeline)
 
 	// We know for a fact our source is a "blob".
 	acl, err := b.sip.(*blobSourceInfoProvider).AccessControl()
@@ -245,20 +237,14 @@
 }
 
 func (b *blobFolderSender) DirUrlToString() string {
-<<<<<<< HEAD
-	rawURL := b.destinationClient.URL()
+	rawURL := b.jptm.Info().Destination
 	parsedURL, err := url.Parse(rawURL)
 	if err != nil {
 		return ""
 	}
+	parsedURL.RawPath = ""
 	parsedURL.RawQuery = ""
 	return parsedURL.String()
-=======
-	uri, _ := url.Parse(b.jptm.Info().Destination)
-	uri.RawPath = ""
-	uri.RawQuery = ""
-	return uri.String()
->>>>>>> c78f86cc
 }
 
 // ===== Implement sender so that it can be returned in newBlobUploader. =====
