package ste

import (
	"context"
	"fmt"
	"github.com/Azure/azure-sdk-for-go/sdk/azcore"
	"github.com/Azure/azure-sdk-for-go/sdk/azcore/policy"
	azruntime "github.com/Azure/azure-sdk-for-go/sdk/azcore/runtime"
	"github.com/Azure/azure-sdk-for-go/sdk/storage/azblob/blob"
	"mime"
	"net"
	"net/http"
	"net/url"
	"path/filepath"
	"runtime"
	"strings"
	"sync/atomic"
	"time"

	"github.com/Azure/azure-pipeline-go/pipeline"
	"github.com/Azure/azure-storage-azcopy/v10/azbfs"
	"github.com/Azure/azure-storage-azcopy/v10/common"
	"github.com/Azure/azure-storage-file-go/azfile"
	"golang.org/x/sync/semaphore"
)

var _ IJobPartMgr = &jobPartMgr{}

// debug knob
var DebugSkipFiles = make(map[string]bool)

type IJobPartMgr interface {
	Plan() *JobPartPlanHeader
	ScheduleTransfers(jobCtx context.Context)
	StartJobXfer(jptm IJobPartTransferMgr)
	ReportTransferDone(status common.TransferStatus) uint32
	GetOverwriteOption() common.OverwriteOption
	GetForceIfReadOnly() bool
	AutoDecompress() bool
	ScheduleChunks(chunkFunc chunkFunc)
	RescheduleTransfer(jptm IJobPartTransferMgr)
	BlobTypeOverride() common.BlobType
	BlobTiers() (blockBlobTier common.BlockBlobTier, pageBlobTier common.PageBlobTier)
	ShouldPutMd5() bool
	SAS() (string, string)
	// CancelJob()
	Close()
	// TODO: added for debugging purpose. remove later
	OccupyAConnection()
	// TODO: added for debugging purpose. remove later
	ReleaseAConnection()
	SlicePool() common.ByteSlicePooler
	CacheLimiter() common.CacheLimiter
	FileCountLimiter() common.CacheLimiter
	ExclusiveDestinationMap() *common.ExclusiveStringMap
	ChunkStatusLogger() common.ChunkStatusLogger
	common.ILogger

	CredentialInfo() common.CredentialInfo
	ClientOptions() azcore.ClientOptions
	S2SSourceCredentialInfo() common.CredentialInfo
	S2SSourceClientOptions() azcore.ClientOptions
	CredentialOpOptions() *common.CredentialOpOptions

	SourceProviderPipeline() pipeline.Pipeline
<<<<<<< HEAD
=======
	SecondarySourceProviderPipeline() pipeline.Pipeline
	SourceCredential() pipeline.Factory
>>>>>>> c78f86cc
	getOverwritePrompter() *overwritePrompter
	getFolderCreationTracker() FolderCreationTracker
	SecurityInfoPersistenceManager() *securityInfoPersistenceManager
	FolderDeletionManager() common.FolderDeletionManager
	CpkInfo() *blob.CPKInfo
	CpkScopeInfo() *blob.CPKScopeInfo
	IsSourceEncrypted() bool
	/* Status Manager Updates */
	SendXferDoneMsg(msg xferDoneMsg)
	PropertiesToTransfer() common.SetPropertiesFlags
}

<<<<<<< HEAD
=======
type serviceAPIVersionOverride struct{}

// ServiceAPIVersionOverride is a global variable in package ste which is a key to Service Api Version Value set in the every Job's context.
var ServiceAPIVersionOverride = serviceAPIVersionOverride{}

// DefaultServiceApiVersion is the default value of service api version that is set as value to the ServiceAPIVersionOverride in every Job's context.
var DefaultServiceApiVersion = common.GetLifecycleMgr().GetEnvironmentVariable(common.EEnvironmentVariable.DefaultServiceApiVersion())

// NewVersionPolicy creates a factory that can override the service version
// set in the request header.
// If the context has key overwrite-current-version set to false, then x-ms-version in
// request is not overwritten else it will set x-ms-version to 207-04-17
func NewVersionPolicyFactory() pipeline.Factory {
	return pipeline.FactoryFunc(func(next pipeline.Policy, po *pipeline.PolicyOptions) pipeline.PolicyFunc {
		return func(ctx context.Context, request pipeline.Request) (pipeline.Response, error) {
			// get the service api version value using the ServiceAPIVersionOverride set in the context.
			if value := ctx.Value(ServiceAPIVersionOverride); value != nil {
				request.Header.Set("x-ms-version", value.(string))
			}
			resp, err := next.Do(ctx, request)
			return resp, err
		}
	})
}

func NewTrailingDotPolicyFactory(trailingDot common.TrailingDotOption) pipeline.Factory {
	return pipeline.FactoryFunc(func(next pipeline.Policy, po *pipeline.PolicyOptions) pipeline.PolicyFunc {
		return func(ctx context.Context, request pipeline.Request) (pipeline.Response, error) {
			if trailingDot == common.ETrailingDotOption.Enable() {
				request.Header.Set("x-ms-allow-trailing-dot", "true")
				request.Header.Set("x-ms-source-allow-trailing-dot", "true")
				request.Header.Set("x-ms-version", "2022-11-02")
			}
			return next.Do(ctx, request)
		}
	})
}

>>>>>>> c78f86cc
// NewAzcopyHTTPClient creates a new HTTP client.
// We must minimize use of this, and instead maximize re-use of the returned client object.
// Why? Because that makes our connection pooling more efficient, and prevents us exhausting the
// number of available network sockets on resource-constrained Linux systems. (E.g. when
// 'ulimit -Hn' is low).
func NewAzcopyHTTPClient(maxIdleConns int) *http.Client {
	return &http.Client{
		Transport: &http.Transport{
			Proxy: common.GlobalProxyLookup,
			DialContext: newDialRateLimiter(&net.Dialer{
				Timeout:   30 * time.Second,
				KeepAlive: 30 * time.Second,
				DualStack: true,
			}).DialContext,
			MaxIdleConns:           0, // No limit
			MaxIdleConnsPerHost:    maxIdleConns,
			IdleConnTimeout:        180 * time.Second,
			TLSHandshakeTimeout:    10 * time.Second,
			ExpectContinueTimeout:  1 * time.Second,
			DisableKeepAlives:      false,
			DisableCompression:     true, // must disable the auto-decompression of gzipped files, and just download the gzipped version. See https://github.com/Azure/azure-storage-azcopy/issues/374
			MaxResponseHeaderBytes: 0,
			// ResponseHeaderTimeout:  time.Duration{},
			// ExpectContinueTimeout:  time.Duration{},
		},
	}
}

// Prevents too many dials happening at once, because we've observed that that increases the thread
// count in the app, to several times more than is actually necessary - presumably due to a blocking OS
// call somewhere. It's tidier to avoid creating those excess OS threads.
// Even our change from Dial (deprecated) to DialContext did not replicate the effect of dialRateLimiter.
type dialRateLimiter struct {
	dialer *net.Dialer
	sem    *semaphore.Weighted
}

func newDialRateLimiter(dialer *net.Dialer) *dialRateLimiter {
	const concurrentDialsPerCpu = 10 // exact value doesn't matter too much, but too low will be too slow, and too high will reduce the beneficial effect on thread count
	return &dialRateLimiter{
		dialer,
		semaphore.NewWeighted(int64(concurrentDialsPerCpu * runtime.NumCPU())),
	}
}

func (d *dialRateLimiter) DialContext(ctx context.Context, network, address string) (net.Conn, error) {
	err := d.sem.Acquire(context.Background(), 1)
	if err != nil {
		return nil, err
	}
	defer d.sem.Release(1)

	return d.dialer.DialContext(ctx, network, address)
}

// newAzcopyHTTPClientFactory creates a HTTPClientPolicyFactory object that sends HTTP requests to a Go's default http.Client.
func newAzcopyHTTPClientFactory(pipelineHTTPClient *http.Client) pipeline.Factory {
	return pipeline.FactoryFunc(func(next pipeline.Policy, po *pipeline.PolicyOptions) pipeline.PolicyFunc {
		return func(ctx context.Context, request pipeline.Request) (pipeline.Response, error) {
			r, err := pipelineHTTPClient.Do(request.WithContext(ctx))
			if err != nil {
				err = pipeline.NewError(err, "HTTP request failed")
			}
			return pipeline.NewHTTPResponse(r), err
		}
	})
}

func NewClientOptions(retry policy.RetryOptions, telemetry policy.TelemetryOptions, transport policy.Transporter,
	statsAcc *PipelineNetworkStats, log LogOptions) azcore.ClientOptions {
	// Pipeline will look like
	// [includeResponsePolicy, newAPIVersionPolicy (ignored), NewTelemetryPolicy, perCall, NewRetryPolicy, perRetry, NewLogPolicy, httpHeaderPolicy, bodyDownloadPolicy]
	// TODO (gapra): Does this have to happen this happen here?
	log.RequestLogOptions.SyslogDisabled = common.IsForceLoggingDisabled()
	perCallPolicies := []policy.Policy{azruntime.NewRequestIDPolicy()}
	// TODO : Default logging policy is not equivalent to old one. tracing HTTP request
	perRetryPolicies := []policy.Policy{newRetryNotificationPolicy(), newVersionPolicy(), newColdTierPolicy(), newLogPolicy(log), newStatsPolicy(statsAcc)}

	return azcore.ClientOptions{
		//APIVersion: ,
		//Cloud: ,
		//Logging: ,
		Retry:     retry,
		Telemetry: telemetry,
		//TracingProvider: ,
		Transport:        transport,
		PerCallPolicies:  perCallPolicies,
		PerRetryPolicies: perRetryPolicies,
	}
}

// NewBlobFSPipeline creates a pipeline for transfers to and from BlobFS Service
// The blobFS operations currently in azcopy are supported by SharedKey Credentials
func NewBlobFSPipeline(c azbfs.Credential, o azbfs.PipelineOptions, r XferRetryOptions, p pacer, client *http.Client, statsAcc *PipelineNetworkStats) pipeline.Pipeline {
	if c == nil {
		panic("c can't be nil")
	}
	// Closest to API goes first; closest to the wire goes last
	f := []pipeline.Factory{
		azbfs.NewTelemetryPolicyFactory(o.Telemetry),
		azbfs.NewUniqueRequestIDPolicyFactory(),
		NewBFSXferRetryPolicyFactory(r),       // actually retry the operation
		newV1RetryNotificationPolicyFactory(), // record that a retry status was returned
	}

	f = append(f, c)

	f = append(f,
		pipeline.MethodFactoryMarker(), // indicates at what stage in the pipeline the method factory is invoked
		NewRequestLogPolicyFactory(RequestLogOptions{
			LogWarningIfTryOverThreshold: o.RequestLog.LogWarningIfTryOverThreshold,
			SyslogDisabled:               common.IsForceLoggingDisabled(),
		}),
		newXferStatsPolicyFactory(statsAcc))

	return pipeline.NewPipeline(f, pipeline.Options{HTTPSender: newAzcopyHTTPClientFactory(client), Log: o.Log})
}

// NewFilePipeline creates a Pipeline using the specified credentials and options.
func NewFilePipeline(c azfile.Credential, o azfile.PipelineOptions, r azfile.RetryOptions, p pacer, client *http.Client, statsAcc *PipelineNetworkStats, trailingDot common.TrailingDotOption) pipeline.Pipeline {
	if c == nil {
		panic("c can't be nil")
	}
	// Closest to API goes first; closest to the wire goes last
	f := []pipeline.Factory{
		azfile.NewTelemetryPolicyFactory(o.Telemetry),
		azfile.NewUniqueRequestIDPolicyFactory(),
<<<<<<< HEAD
		azfile.NewRetryPolicyFactory(r),       // actually retry the operation
		newV1RetryNotificationPolicyFactory(), // record that a retry status was returned
=======
		azfile.NewRetryPolicyFactory(r),     // actually retry the operation
		newRetryNotificationPolicyFactory(), // record that a retry status was returned
		NewVersionPolicyFactory(),
		NewTrailingDotPolicyFactory(trailingDot),
>>>>>>> c78f86cc
		c,
		pipeline.MethodFactoryMarker(), // indicates at what stage in the pipeline the method factory is invoked
		NewRequestLogPolicyFactory(RequestLogOptions{
			LogWarningIfTryOverThreshold: o.RequestLog.LogWarningIfTryOverThreshold,
			SyslogDisabled:               common.IsForceLoggingDisabled(),
		}),
		newXferStatsPolicyFactory(statsAcc),
	}
	return pipeline.NewPipeline(f, pipeline.Options{HTTPSender: newAzcopyHTTPClientFactory(client), Log: o.Log})
}

// //////////////////////////////////////////////////////////////////////////////////////////////////////////////////////

// Holds the status of transfers in this jptm
type jobPartProgressInfo struct {
	transfersCompleted int
	transfersSkipped   int
	transfersFailed    int
	completionChan     chan struct{}
}

// jobPartMgr represents the runtime information for a Job's Part
type jobPartMgr struct {
	// These fields represent the part's existence
	jobMgr          IJobMgr // Refers to this part's Job (for logging, cancelling, etc.)
	jobMgrInitState *jobMgrInitState
	filename        JobPartPlanFileName

	// sourceSAS defines the sas of the source of the Job. If the source is local Location, then sas is empty.
	// Since sas is not persisted in JobPartPlan file, it stripped from the source and stored in memory in JobPart Manager
	sourceSAS string
	// destinationSAS defines the sas of the destination of the Job. If the destination is local Location, then sas is empty.
	// Since sas is not persisted in JobPartPlan file, it stripped from the destination and stored in memory in JobPart Manager
	destinationSAS string

	credInfo               common.CredentialInfo
	clientOptions          azcore.ClientOptions
	s2sSourceCredInfo      common.CredentialInfo
	s2sSourceClientOptions azcore.ClientOptions
	credOption             *common.CredentialOpOptions

	// When the part is schedule to run (inprogress), the below fields are used
	planMMF *JobPartPlanMMF // This Job part plan's MMF

	// Additional data shared by all of this Job Part's transfers; initialized when this jobPartMgr is created
	httpHeaders common.ResourceHTTPHeaders

	// Additional data shared by all of this Job Part's transfers; initialized when this jobPartMgr is created
	blockBlobTier common.BlockBlobTier

	// Additional data shared by all of this Job Part's transfers; initialized when this jobPartMgr is created
	pageBlobTier common.PageBlobTier

	// Additional data shared by all of this Job Part's transfers; initialized when this jobPartMgr is created
	putMd5 bool

	metadata common.Metadata

	blobTags common.BlobTags

	blobTypeOverride common.BlobType // User specified blob type

	preserveLastModifiedTime bool

	newJobXfer newJobXfer // Method used to start the transfer

	priority common.JobPriority

	pacer pacer // Pacer is used to cap throughput

	slicePool common.ByteSlicePooler

	cacheLimiter            common.CacheLimiter
	fileCountLimiter        common.CacheLimiter
	exclusiveDestinationMap *common.ExclusiveStringMap

	pipeline pipeline.Pipeline // ordered list of Factory objects and an object implementing the HTTPSender interface
	// Currently, this only sees use in ADLSG2->ADLSG2 ACL transfers. TODO: Remove it when we can reliably get/set ACLs on blob.
	secondaryPipeline pipeline.Pipeline

	sourceProviderPipeline pipeline.Pipeline
	// TODO: Ditto
	secondarySourceProviderPipeline pipeline.Pipeline

	// used defensively to protect double init
	atomicPipelinesInitedIndicator uint32

	// numberOfTransfersDone_doNotUse represents the number of transfer of JobPartOrder
	// which are either completed or failed
	// numberOfTransfersDone_doNotUse determines the final cancellation of JobPartOrder
	atomicTransfersDone      uint32
	atomicTransfersCompleted uint32
	atomicTransfersFailed    uint32
	atomicTransfersSkipped   uint32

	cpkOptions common.CpkOptions

	closeOnCompletion chan struct{}

	SetPropertiesFlags common.SetPropertiesFlags

	RehydratePriority common.RehydratePriorityType
}

func (jpm *jobPartMgr) getOverwritePrompter() *overwritePrompter {
	return jpm.jobMgr.getOverwritePrompter()
}

func (jpm *jobPartMgr) getFolderCreationTracker() FolderCreationTracker {
	if jpm.jobMgrInitState == nil || jpm.jobMgrInitState.folderCreationTracker == nil {
		panic("folderCreationTracker should have been initialized already")
	}

	return jpm.jobMgrInitState.folderCreationTracker
}

func (jpm *jobPartMgr) Plan() *JobPartPlanHeader {
	return jpm.planMMF.Plan()
}

// ScheduleTransfers schedules this job part's transfers. It is called when a new job part is ordered & is also called to resume a paused Job
func (jpm *jobPartMgr) ScheduleTransfers(jobCtx context.Context) {
	jobCtx = context.WithValue(jobCtx, ServiceAPIVersionOverride, DefaultServiceApiVersion)
	jpm.atomicTransfersDone = 0 // Reset the # of transfers done back to 0
	// partplan file is opened and mapped when job part is added
	// jpm.planMMF = jpm.filename.Map() // Open the job part plan file & memory-map it in
	plan := jpm.planMMF.Plan()
	if plan.PartNum == 0 && plan.NumTransfers == 0 {
		/* This will wind down the transfer and report summary */
		plan.SetJobStatus(common.EJobStatus.Completed())
		return
	}

	// get the list of include / exclude transfers
	includeTransfer, excludeTransfer := jpm.jobMgr.IncludeExclude()
	if len(includeTransfer) > 0 || len(excludeTransfer) > 0 {
		panic("List of transfers is obsolete.")
	}

	// *** Open the job part: process any job part plan-setting used by all transfers ***
	dstData := plan.DstBlobData

	jpm.httpHeaders = common.ResourceHTTPHeaders{
		ContentType:        string(dstData.ContentType[:dstData.ContentTypeLength]),
		ContentEncoding:    string(dstData.ContentEncoding[:dstData.ContentEncodingLength]),
		ContentDisposition: string(dstData.ContentDisposition[:dstData.ContentDispositionLength]),
		ContentLanguage:    string(dstData.ContentLanguage[:dstData.ContentLanguageLength]),
		CacheControl:       string(dstData.CacheControl[:dstData.CacheControlLength]),
	}

	jpm.putMd5 = dstData.PutMd5
	jpm.blockBlobTier = dstData.BlockBlobTier
	jpm.pageBlobTier = dstData.PageBlobTier

	// For this job part, split the metadata string apart and create an common.Metadata out of it
	metadataString := string(dstData.Metadata[:dstData.MetadataLength])
	jpm.metadata = common.Metadata{}
	if len(metadataString) > 0 {
		var err error
		jpm.metadata, err = common.StringToMetadata(metadataString)
		if err != nil {
			panic("sanity check: metadata string should be valid at this point: " + metadataString)
		}
	}
	blobTagsStr := string(dstData.BlobTags[:dstData.BlobTagsLength])
	jpm.blobTags = common.BlobTags{}
	if len(blobTagsStr) > 0 {
		for _, keyAndValue := range strings.Split(blobTagsStr, "&") { // key/value pairs are separated by '&'
			kv := strings.Split(keyAndValue, "=") // key/value are separated by '='
			key, _ := url.QueryUnescape(kv[0])
			value, _ := url.QueryUnescape(kv[1])
			jpm.blobTags[key] = value
		}
	}

	jpm.cpkOptions = common.CpkOptions{
		CpkInfo:           dstData.CpkInfo,
		CpkScopeInfo:      string(dstData.CpkScopeInfo[:dstData.CpkScopeInfoLength]),
		IsSourceEncrypted: dstData.IsSourceEncrypted,
	}

	jpm.SetPropertiesFlags = dstData.SetPropertiesFlags
	jpm.RehydratePriority = plan.RehydratePriority

	jpm.preserveLastModifiedTime = plan.DstLocalData.PreserveLastModifiedTime

	jpm.blobTypeOverride = plan.DstBlobData.BlobType
	jpm.newJobXfer = computeJobXfer(plan.FromTo, plan.DstBlobData.BlobType)

	jpm.priority = plan.Priority

	jpm.clientInfo()
	jpm.createPipelines(jobCtx) // pipeline is created per job part manager

	// *** Schedule this job part's transfers ***
	for t := uint32(0); t < plan.NumTransfers; t++ {
		jppt := plan.Transfer(t)
		ts := jppt.TransferStatus()
		if ts == common.ETransferStatus.Success() {
			jpm.ReportTransferDone(ts) // Don't schedule an already-completed/failed transfer
			continue
		}

		// If the transfer was failed, then while rescheduling the transfer marking it Started.
		if ts == common.ETransferStatus.Failed() {
			jppt.SetTransferStatus(common.ETransferStatus.Restarted(), true)
		}

		if _, dst, isFolder := plan.TransferSrcDstStrings(t); isFolder {
			// register the folder!
			if jpptFolderTracker, ok := jpm.getFolderCreationTracker().(JPPTCompatibleFolderCreationTracker); ok {
				if plan.FromTo.To().IsRemote() {
					uri, err := url.Parse(dst)
					common.PanicIfErr(err)
					uri.RawPath = ""
					uri.RawQuery = ""

					dst = uri.String()
				}

				jpptFolderTracker.RegisterPropertiesTransfer(dst, t)
			}
		}

		// Each transfer gets its own context (so any chunk can cancel the whole transfer) based off the job's context
		transferCtx, transferCancel := context.WithCancel(jobCtx)
		// Initialize a job part transfer manager
		jptm := &jobPartTransferMgr{
			jobPartMgr:          jpm,
			jobPartPlanTransfer: jppt,
			transferIndex:       t,
			ctx:                 transferCtx,
			cancel:              transferCancel,
			// TODO: insert the factory func interface in jptm.
			// numChunks will be set by the transfer's prologue method
		}
		jpm.Log(pipeline.LogDebug, fmt.Sprintf("scheduling JobID=%v, Part#=%d, Transfer#=%d, priority=%v", plan.JobID, plan.PartNum, t, plan.Priority))

		// ===== TEST KNOB
		relSrc, relDst := plan.TransferSrcDstRelatives(t)

		var err error
		if plan.FromTo.From().IsRemote() {
			relSrc, err = url.PathUnescape(relSrc)
		}
		relSrc = strings.TrimPrefix(relSrc, common.AZCOPY_PATH_SEPARATOR_STRING)
		common.PanicIfErr(err) // neither of these panics should happen, they already would have had a clean error.
		if plan.FromTo.To().IsRemote() {
			relDst, err = url.PathUnescape(relDst)
		}
		relDst = strings.TrimPrefix(relDst, common.AZCOPY_PATH_SEPARATOR_STRING)
		common.PanicIfErr(err)

		_, srcOk := DebugSkipFiles[relSrc]
		_, dstOk := DebugSkipFiles[relDst]
		if srcOk || dstOk {
			if jpm.ShouldLog(pipeline.LogInfo) {
				jpm.Log(pipeline.LogInfo, fmt.Sprintf("Transfer %d cancelled: %s", jptm.transferIndex, relSrc))
			}

			// cancel the transfer
			jptm.Cancel()
			jptm.SetStatus(common.ETransferStatus.Cancelled())
		} else {
			if len(DebugSkipFiles) != 0 && jpm.ShouldLog(pipeline.LogInfo) {
				jpm.Log(pipeline.LogInfo, fmt.Sprintf("Did not exclude: src: %s dst: %s", relSrc, relDst))
			}
		}
		// ===== TEST KNOB
		jpm.jobMgr.ScheduleTransfer(jpm.priority, jptm)

		// This sets the atomic variable atomicAllTransfersScheduled to 1
		// atomicAllTransfersScheduled variables is used in case of resume job
		// Since iterating the JobParts and scheduling transfer is independent
		// a variable is required which defines whether last part is resumed or not
		if plan.IsFinalPart {
			jpm.jobMgr.ConfirmAllTransfersScheduled()
		}
	}

	if plan.IsFinalPart {
		jpm.Log(pipeline.LogInfo, "Final job part has been scheduled")
	}
}

func (jpm *jobPartMgr) ScheduleChunks(chunkFunc chunkFunc) {
	jpm.jobMgr.ScheduleChunk(jpm.priority, chunkFunc)
}

func (jpm *jobPartMgr) RescheduleTransfer(jptm IJobPartTransferMgr) {
	jpm.jobMgr.ScheduleTransfer(jpm.priority, jptm)
}

func (jpm *jobPartMgr) clientInfo() {
	jobState := jpm.jobMgr.getInMemoryTransitJobState()

	// Destination credential
	if jpm.credInfo.CredentialType == common.ECredentialType.Unknown() {
		jpm.credInfo = jobState.CredentialInfo
	}

	// S2S source credential
	if jpm.s2sSourceCredInfo.CredentialType == common.ECredentialType.Unknown() {
		var s2sSourceCredInfo common.CredentialInfo
		if jobState.S2SSourceCredentialType == common.ECredentialType.Unknown() {
			s2sSourceCredInfo = jobState.CredentialInfo.WithType(common.ECredentialType.Anonymous())
		} else {
			s2sSourceCredInfo = jobState.CredentialInfo.WithType(jobState.S2SSourceCredentialType)
		}
		if jobState.S2SSourceCredentialType == common.ECredentialType.OAuthToken() {
			s2sSourceCredInfo.OAuthTokenInfo.TokenCredential = s2sSourceCredInfo.S2SSourceTokenCredential
		}
		jpm.s2sSourceCredInfo = s2sSourceCredInfo
	}

	jpm.credOption = &common.CredentialOpOptions{
		LogInfo:  func(str string) { jpm.Log(pipeline.LogInfo, str) },
		LogError: func(str string) { jpm.Log(pipeline.LogError, str) },
		Panic:    jpm.Panic,
		CallerID: fmt.Sprintf("JobID=%v, Part#=%d", jpm.Plan().JobID, jpm.Plan().PartNum),
		Cancel:   jpm.jobMgr.Cancel,
	}

	retryOptions := policy.RetryOptions{
		MaxRetries:    UploadMaxTries,
		TryTimeout:    UploadTryTimeout,
		RetryDelay:    UploadRetryDelay,
		MaxRetryDelay: UploadMaxRetryDelay,
	}

	fromTo := jpm.planMMF.Plan().FromTo
	var userAgent string
	if fromTo.From() == common.ELocation.S3() {
		userAgent = common.S3ImportUserAgent
	} else if fromTo.From() == common.ELocation.GCP() {
		userAgent = common.GCPImportUserAgent
	} else if fromTo.From() == common.ELocation.Benchmark() || fromTo.To() == common.ELocation.Benchmark() {
		userAgent = common.BenchmarkUserAgent
	} else {
		userAgent = common.GetLifecycleMgr().AddUserAgentPrefix(common.UserAgent)
	}
	telemetryOptions := policy.TelemetryOptions{ApplicationID: userAgent}

	httpClient := jpm.jobMgr.HttpClient()
	networkStats := jpm.jobMgr.PipelineNetworkStats()
	logOptions := LogOptions{LogOptions: jpm.jobMgr.PipelineLogInfo()}

	jpm.s2sSourceClientOptions = NewClientOptions(retryOptions, telemetryOptions, httpClient, nil, logOptions)
	jpm.clientOptions = NewClientOptions(retryOptions, telemetryOptions, httpClient, networkStats, logOptions)
}

func (jpm *jobPartMgr) createPipelines(ctx context.Context) {
	if atomic.SwapUint32(&jpm.atomicPipelinesInitedIndicator, 1) != 0 {
		panic("init client and pipelines for same jobPartMgr twice")
	}
	fromTo := jpm.planMMF.Plan().FromTo
	credInfo := jpm.credInfo
	if jpm.credInfo.CredentialType == common.ECredentialType.Unknown() {
		credInfo = jpm.jobMgr.getInMemoryTransitJobState().CredentialInfo
	}
	var userAgent string
	if fromTo.From() == common.ELocation.S3() {
		userAgent = common.S3ImportUserAgent
	} else if fromTo.From() == common.ELocation.GCP() {
		userAgent = common.GCPImportUserAgent
	} else if fromTo.From() == common.ELocation.Benchmark() || fromTo.To() == common.ELocation.Benchmark() {
		userAgent = common.BenchmarkUserAgent
	} else {
		userAgent = common.GetLifecycleMgr().AddUserAgentPrefix(common.UserAgent)
	}

	credOption := common.CredentialOpOptions{
		LogInfo:  func(str string) { jpm.Log(pipeline.LogInfo, str) },
		LogError: func(str string) { jpm.Log(pipeline.LogError, str) },
		Panic:    jpm.Panic,
		CallerID: fmt.Sprintf("JobID=%v, Part#=%d", jpm.Plan().JobID, jpm.Plan().PartNum),
		Cancel:   jpm.jobMgr.Cancel,
	}
	// TODO: Consider to remove XferRetryPolicy and Options?
	xferRetryOption := XferRetryOptions{
		Policy:        0,
		MaxTries:      UploadMaxTries, // TODO: Consider to unify options.
		TryTimeout:    UploadTryTimeout,
		RetryDelay:    UploadRetryDelay,
		MaxRetryDelay: UploadMaxRetryDelay}

	var statsAccForSip *PipelineNetworkStats = nil // we don't accumulate stats on the source info provider

	// Create source info provider's pipeline for S2S copy or download (in some cases).
<<<<<<< HEAD
	if fromTo == common.EFromTo.BlobBlob() || fromTo == common.EFromTo.BlobFile() || fromTo == common.EFromTo.BlobLocal() {
		// Consider the ADLSG2->ADLSG2 ACLs case
		if fromTo == common.EFromTo.BlobBlob() && jpm.Plan().PreservePermissions.IsTruthy() {
=======
	// BlobFS and Blob will utilize the Blob source info provider, as they are the "same" resource, but provide different details on both endpoints
	if (fromTo.IsS2S() || fromTo.IsDownload()) && (fromTo.From() == common.ELocation.Blob() || fromTo.From() == common.ELocation.BlobFS()) {
		sourceCred := azblob.NewAnonymousCredential()
		jobState := jpm.jobMgr.getInMemoryTransitJobState()
		if fromTo.To().CanForwardOAuthTokens() && jobState.S2SSourceCredentialType.IsAzureOAuth() {
			if jpm.sourceCredential == nil {
				sourceCred = common.CreateBlobCredential(ctx, jobState.CredentialInfo.WithType(jobState.S2SSourceCredentialType), credOption)
				jpm.sourceCredential = sourceCred
			}
		} else if fromTo.IsDownload() && jobState.CredentialInfo.CredentialType.IsAzureOAuth() {
			sourceCred = common.CreateBlobCredential(ctx, jobState.CredentialInfo, credOption)
		} else if fromTo.IsDownload() && jobState.CredentialInfo.CredentialType == common.ECredentialType.SharedKey() {
			lcm := common.GetLifecycleMgr()
			var err error
			// Convert the shared key credential to a blob credential & re-use it
			sourceCred, err = azblob.NewSharedKeyCredential(lcm.GetEnvironmentVariable(common.EEnvironmentVariable.AccountName()), lcm.GetEnvironmentVariable(common.EEnvironmentVariable.AccountKey()))
			if err != nil {
				jpm.Panic(fmt.Errorf("sanity check: failed to initialize shared key credential: %w", err))
			}
		}

		jpm.sourceProviderPipeline = NewBlobPipeline(
			sourceCred,
			azblob.PipelineOptions{
				Log: jpm.jobMgr.PipelineLogInfo(),
				Telemetry: azblob.TelemetryOptions{
					Value: userAgent,
				},
			},
			xferRetryOption,
			jpm.pacer,
			jpm.jobMgr.HttpClient(),
			statsAccForSip)

		// Prepare to pull dfs properties if we're working with BlobFS
		if fromTo.From() == common.ELocation.BlobFS() || jpm.Plan().PreservePermissions.IsTruthy() || jpm.Plan().PreservePOSIXProperties {
>>>>>>> c78f86cc
			credential := common.CreateBlobFSCredential(ctx, credInfo, credOption)
			jpm.secondarySourceProviderPipeline = NewBlobFSPipeline(
				credential,
				azbfs.PipelineOptions{
					Log: jpm.jobMgr.PipelineLogInfo(),
					Telemetry: azbfs.TelemetryOptions{
						Value: userAgent,
					},
				},
				xferRetryOption,
				jpm.pacer,
				jpm.jobMgr.HttpClient(),
				statsAccForSip)
		}
	}
	// Set up a source pipeline for files if necessary
	if (fromTo.IsS2S() || fromTo.IsDownload()) && (fromTo.From() == common.ELocation.File()) {
		jpm.sourceProviderPipeline = NewFilePipeline(
			azfile.NewAnonymousCredential(),
			azfile.PipelineOptions{
				Log: jpm.jobMgr.PipelineLogInfo(),
				Telemetry: azfile.TelemetryOptions{
					Value: userAgent,
				},
<<<<<<< HEAD
			},
			azfile.RetryOptions{
				Policy:        azfile.RetryPolicyExponential,
				MaxTries:      UploadMaxTries,
				TryTimeout:    UploadTryTimeout,
				RetryDelay:    UploadRetryDelay,
				MaxRetryDelay: UploadMaxRetryDelay,
			},
			jpm.pacer,
			jpm.jobMgr.HttpClient(),
			statsAccForSip)
	}

	// Create pipeline for data transfer.
	switch fromTo {
	case common.EFromTo.BlobTrash(), common.EFromTo.BlobLocal(), common.EFromTo.LocalBlob(), common.EFromTo.BenchmarkBlob(),
		common.EFromTo.BlobBlob(), common.EFromTo.FileBlob(), common.EFromTo.S3Blob(), common.EFromTo.GCPBlob(), common.EFromTo.BlobNone(), common.EFromTo.BlobFSNone():
=======
			}, azfile.RetryOptions{
			Policy:        azfile.RetryPolicyExponential,
			MaxTries:      UploadMaxTries,
			TryTimeout:    UploadTryTimeout,
			RetryDelay:    UploadRetryDelay,
			MaxRetryDelay: UploadMaxRetryDelay,
		}, jpm.pacer, jpm.jobMgr.HttpClient(), statsAccForSip, jpm.planMMF.Plan().DstFileData.TrailingDot)
	}

	switch {
	case fromTo.IsS2S() && (fromTo.To() == common.ELocation.Blob() || fromTo.To() == common.ELocation.BlobFS()), // destination determines pipeline for S2S, blobfs uses blob for S2S
		 fromTo.IsUpload() && fromTo.To() == common.ELocation.Blob(), // destination determines pipeline for upload
		 fromTo.IsDownload() && fromTo.From() == common.ELocation.Blob(), // source determines pipeline for download
		 fromTo.IsSetProperties() && (fromTo.From() == common.ELocation.Blob() || fromTo.From() == common.ELocation.BlobFS()), // source determines pipeline for set properties, blobfs uses blob for set properties
		 fromTo.IsDelete() && fromTo.From() == common.ELocation.Blob(): // ditto for delete
		credential := common.CreateBlobCredential(ctx, credInfo, credOption)
>>>>>>> c78f86cc
		jpm.Log(pipeline.LogInfo, fmt.Sprintf("JobID=%v, credential type: %v", jpm.Plan().JobID, credInfo.CredentialType))

		// If we need to write specifically to the gen2 endpoint, we should have this available.
		if fromTo.To() == common.ELocation.BlobFS() || jpm.Plan().PreservePermissions.IsTruthy() || jpm.Plan().PreservePOSIXProperties {
			credential := common.CreateBlobFSCredential(ctx, credInfo, credOption)
			jpm.secondaryPipeline = NewBlobFSPipeline(
				credential,
				azbfs.PipelineOptions{
					Log: jpm.jobMgr.PipelineLogInfo(),
					Telemetry: azbfs.TelemetryOptions{
						Value: userAgent,
					},
				},
				xferRetryOption,
				jpm.pacer,
				jpm.jobMgr.HttpClient(),
				statsAccForSip)
		}
	case fromTo.IsUpload() && fromTo.To() == common.ELocation.BlobFS(), // Blobfs up/down/delete use the dfs endpoint
		 fromTo.IsDownload() && fromTo.From() == common.ELocation.BlobFS(),
		 fromTo.IsDelete() && fromTo.From() == common.ELocation.BlobFS():
		credential := common.CreateBlobFSCredential(ctx, credInfo, credOption)
		jpm.Log(pipeline.LogInfo, fmt.Sprintf("JobID=%v, credential type: %v", jpm.Plan().JobID, credInfo.CredentialType))

		jpm.pipeline = NewBlobFSPipeline(
			credential,
			azbfs.PipelineOptions{
				Log: jpm.jobMgr.PipelineLogInfo(),
				Telemetry: azbfs.TelemetryOptions{
					Value: userAgent,
				},
			},
			xferRetryOption,
			jpm.pacer,
			jpm.jobMgr.HttpClient(),
			jpm.jobMgr.PipelineNetworkStats())

		// Just in case we need to talk to blob while we're at it
		var blobCred = azblob.NewAnonymousCredential()
		if credInfo.CredentialType == common.ECredentialType.SharedKey() {
			lcm := common.GetLifecycleMgr()
			var err error
			// Convert the shared key credential to a blob credential & re-use it
			blobCred, err = azblob.NewSharedKeyCredential(lcm.GetEnvironmentVariable(common.EEnvironmentVariable.AccountName()), lcm.GetEnvironmentVariable(common.EEnvironmentVariable.AccountKey()))
			if err != nil {
				jpm.Panic(fmt.Errorf("sanity check: failed to initialize shared key credential: %w", err))
			}
		} else if credInfo.CredentialType != common.ECredentialType.Anonymous() {
			blobCred = common.CreateBlobCredential(ctx, credInfo, credOption)
		}

		jpm.secondaryPipeline = NewBlobPipeline(
			blobCred,
			azblob.PipelineOptions{
				Log: jpm.jobMgr.PipelineLogInfo(),
				Telemetry: azblob.TelemetryOptions{
					Value: userAgent,
				},
			},
			xferRetryOption,
			jpm.pacer,
			jpm.jobMgr.HttpClient(),
			jpm.jobMgr.PipelineNetworkStats())
	case fromTo.IsS2S() && fromTo.To() == common.ELocation.File(),
	     fromTo.IsUpload() && fromTo.To() == common.ELocation.File(),
		 fromTo.IsDownload() && fromTo.From() == common.ELocation.File(),
		 fromTo.IsSetProperties() && fromTo.From() == common.ELocation.File(),
		 fromTo.IsDelete() && fromTo.From() == common.ELocation.File():
		jpm.pipeline = NewFilePipeline(
			azfile.NewAnonymousCredential(),
			azfile.PipelineOptions{
				Log: jpm.jobMgr.PipelineLogInfo(),
				Telemetry: azfile.TelemetryOptions{
					Value: userAgent,
				},
			},
			azfile.RetryOptions{
				Policy:        azfile.RetryPolicyExponential,
				MaxTries:      UploadMaxTries,
				TryTimeout:    UploadTryTimeout,
				RetryDelay:    UploadRetryDelay,
				MaxRetryDelay: UploadMaxRetryDelay,
			},
			jpm.pacer,
			jpm.jobMgr.HttpClient(),
			jpm.jobMgr.PipelineNetworkStats(),
			jpm.planMMF.Plan().DstFileData.TrailingDot)
	}
}

func (jpm *jobPartMgr) SlicePool() common.ByteSlicePooler {
	return jpm.slicePool
}

func (jpm *jobPartMgr) CacheLimiter() common.CacheLimiter {
	return jpm.cacheLimiter
}

func (jpm *jobPartMgr) FileCountLimiter() common.CacheLimiter {
	return jpm.fileCountLimiter
}

func (jpm *jobPartMgr) ExclusiveDestinationMap() *common.ExclusiveStringMap {
	return jpm.exclusiveDestinationMap
}

func (jpm *jobPartMgr) StartJobXfer(jptm IJobPartTransferMgr) {
	jpm.newJobXfer(jptm, jpm.pipeline, jpm.pacer)
}

func (jpm *jobPartMgr) GetOverwriteOption() common.OverwriteOption {
	return jpm.Plan().ForceWrite
}

func (jpm *jobPartMgr) GetForceIfReadOnly() bool {
	return jpm.Plan().ForceIfReadOnly
}

func (jpm *jobPartMgr) AutoDecompress() bool {
	return jpm.Plan().AutoDecompress
}

func (jpm *jobPartMgr) resourceDstData(fullFilePath string, dataFileToXfer []byte) (headers common.ResourceHTTPHeaders,
	metadata common.Metadata, blobTags common.BlobTags, cpkOptions common.CpkOptions) {
	if jpm.planMMF.Plan().DstBlobData.NoGuessMimeType {
		return jpm.httpHeaders, jpm.metadata, jpm.blobTags, jpm.cpkOptions
	}

	return common.ResourceHTTPHeaders{
		ContentType:        jpm.inferContentType(fullFilePath, dataFileToXfer),
		ContentLanguage:    jpm.httpHeaders.ContentLanguage,
		ContentDisposition: jpm.httpHeaders.ContentDisposition,
		ContentEncoding:    jpm.httpHeaders.ContentEncoding,
		CacheControl:       jpm.httpHeaders.CacheControl,
	}, jpm.metadata, jpm.blobTags, jpm.cpkOptions
}

var EnvironmentMimeMap map[string]string

// TODO do we want these charset=utf-8?
var builtinTypes = map[string]string{
	".css":  "text/css",
	".gif":  "image/gif",
	".htm":  "text/html",
	".html": "text/html",
	".jpeg": "image/jpeg",
	".jpg":  "image/jpeg",
	".js":   "application/javascript",
	".mjs":  "application/javascript",
	".pdf":  "application/pdf",
	".png":  "image/png",
	".svg":  "image/svg+xml",
	".wasm": "application/wasm",
	".webp": "image/webp",
	".xml":  "text/xml",
}

func (jpm *jobPartMgr) inferContentType(fullFilePath string, dataFileToXfer []byte) string {
	fileExtension := filepath.Ext(fullFilePath)

	if contentType, ok := EnvironmentMimeMap[strings.ToLower(fileExtension)]; ok {
		return contentType
	}
	// short-circuit for common static website files
	// mime.TypeByExtension takes the registry into account, which is most often undesirable in practice
	if override, ok := builtinTypes[strings.ToLower(fileExtension)]; ok {
		return override
	}

	/*
	 * Below functions return utf-8 as default charset for text files. Discard
	 * charset if it exists, safer to omit charset instead of defaulting to
	 * a wrong one.
	 */
	if guessedType := mime.TypeByExtension(fileExtension); guessedType != "" {
		return strings.Split(guessedType, ";")[0]
	}

	return strings.Split(http.DetectContentType(dataFileToXfer), ";")[0]
}

func (jpm *jobPartMgr) BlobTypeOverride() common.BlobType {
	return jpm.blobTypeOverride
}

func (jpm *jobPartMgr) BlobTiers() (blockBlobTier common.BlockBlobTier, pageBlobTier common.PageBlobTier) {
	return jpm.blockBlobTier, jpm.pageBlobTier
}

func (jpm *jobPartMgr) CpkInfo() *blob.CPKInfo {
	return common.GetCpkInfo(jpm.cpkOptions.CpkInfo)
}

func (jpm *jobPartMgr) CpkScopeInfo() *blob.CPKScopeInfo {
	return common.GetCpkScopeInfo(jpm.cpkOptions.CpkScopeInfo)
}

func (jpm *jobPartMgr) IsSourceEncrypted() bool {
	return jpm.cpkOptions.IsSourceEncrypted
}

func (jpm *jobPartMgr) PropertiesToTransfer() common.SetPropertiesFlags {
	return jpm.SetPropertiesFlags
}

func (jpm *jobPartMgr) ShouldPutMd5() bool {
	return jpm.putMd5
}

func (jpm *jobPartMgr) SAS() (string, string) {
	return jpm.sourceSAS, jpm.destinationSAS
}

func (jpm *jobPartMgr) SecurityInfoPersistenceManager() *securityInfoPersistenceManager {
	if jpm.jobMgrInitState == nil || jpm.jobMgrInitState.securityInfoPersistenceManager == nil {
		panic("SIPM should have been initialized already")
	}

	return jpm.jobMgrInitState.securityInfoPersistenceManager
}

func (jpm *jobPartMgr) FolderDeletionManager() common.FolderDeletionManager {
	if jpm.jobMgrInitState == nil || jpm.jobMgrInitState.folderDeletionManager == nil {
		panic("folder deletion manager should have been initialized already")
	}

	return jpm.jobMgrInitState.folderDeletionManager
}

func (jpm *jobPartMgr) localDstData() *JobPartPlanDstLocal {
	return &jpm.Plan().DstLocalData
}

func (jpm *jobPartMgr) deleteSnapshotsOption() common.DeleteSnapshotsOption {
	return jpm.Plan().DeleteSnapshotsOption
}

func (jpm *jobPartMgr) permanentDeleteOption() common.PermanentDeleteOption {
	return jpm.Plan().PermanentDeleteOption
}

func (jpm *jobPartMgr) updateJobPartProgress(status common.TransferStatus) {
	switch status {
	case common.ETransferStatus.Success():
		atomic.AddUint32(&jpm.atomicTransfersCompleted, 1)
	case common.ETransferStatus.Failed(), common.ETransferStatus.BlobTierFailure():
		atomic.AddUint32(&jpm.atomicTransfersFailed, 1)
	case common.ETransferStatus.SkippedEntityAlreadyExists(), common.ETransferStatus.SkippedBlobHasSnapshots():
		atomic.AddUint32(&jpm.atomicTransfersSkipped, 1)
	case common.ETransferStatus.Cancelled():
	default:
		jpm.Log(pipeline.LogError, fmt.Sprintf("Unexpected status: %v", status.String()))
	}
}

// Call Done when a transfer has completed its epilog; this method returns the number of transfers completed so far
func (jpm *jobPartMgr) ReportTransferDone(status common.TransferStatus) (transfersDone uint32) {
	transfersDone = atomic.AddUint32(&jpm.atomicTransfersDone, 1)
	jpm.updateJobPartProgress(status)

	if transfersDone == jpm.planMMF.Plan().NumTransfers {
		jppi := jobPartProgressInfo{
			transfersCompleted: int(atomic.LoadUint32(&jpm.atomicTransfersCompleted)),
			transfersSkipped:   int(atomic.LoadUint32(&jpm.atomicTransfersSkipped)),
			transfersFailed:    int(atomic.LoadUint32(&jpm.atomicTransfersFailed)),
			completionChan:     jpm.closeOnCompletion,
		}
		jpm.Plan().SetJobPartStatus(common.EJobStatus.EnhanceJobStatusInfo(jppi.transfersSkipped > 0,
			jppi.transfersFailed > 0, jppi.transfersCompleted > 0))
		jpm.jobMgr.ReportJobPartDone(jppi)
		jpm.Log(pipeline.LogInfo, fmt.Sprintf("JobID=%v, Part#=%d, TransfersDone=%d of %d",
			jpm.planMMF.Plan().JobID, jpm.planMMF.Plan().PartNum, transfersDone,
			jpm.planMMF.Plan().NumTransfers))
	}
	return transfersDone
}

// func (jpm *jobPartMgr) Cancel() { jpm.jobMgr.Cancel() }
func (jpm *jobPartMgr) Close() {
	jpm.planMMF.Unmap()
	// Clear other fields to all for GC
	jpm.httpHeaders = common.ResourceHTTPHeaders{}
	jpm.metadata = common.Metadata{}
	jpm.preserveLastModifiedTime = false

	/*
	 * Set pipeline to nil, so that jpm/JobMgr can be GC'ed.
	 *
	 * TODO: We should not need to explicitly set this to nil but today we have a yet-unknown ref on pipeline which
	 *       is leaking JobMgr memory, so we cause that to be freed by force dropping this ref.
	 *
	 * Note: Force setting this to nil can technically result in crashes since the containing object is still around,
	 *       but we should be protected against that since we do this Close in a deferred manner, at least few minutes after the job completes.
	 */
	jpm.pipeline = nil

	// TODO: Delete file?
	/*if err := os.Remove(jpm.planFile.Name()); err != nil {
		jpm.Panic(fmt.Errorf("error removing Job Part Plan file %s. Error=%v", jpm.planFile.Name(), err))
	}*/
}

// TODO: added for debugging purpose. remove later
// Add 1 to the active number of goroutine performing the transfer or executing the chunkFunc
func (jpm *jobPartMgr) OccupyAConnection() {
	jpm.jobMgr.OccupyAConnection()
}

// Sub 1 from the active number of goroutine performing the transfer or executing the chunkFunc
// TODO: added for debugging purpose. remove later
func (jpm *jobPartMgr) ReleaseAConnection() {
	jpm.jobMgr.ReleaseAConnection()
}

func (jpm *jobPartMgr) ShouldLog(level pipeline.LogLevel) bool  { return jpm.jobMgr.ShouldLog(level) }
func (jpm *jobPartMgr) Log(level pipeline.LogLevel, msg string) { jpm.jobMgr.Log(level, msg) }
func (jpm *jobPartMgr) Panic(err error)                         { jpm.jobMgr.Panic(err) }
func (jpm *jobPartMgr) ChunkStatusLogger() common.ChunkStatusLogger {
	return jpm.jobMgr.ChunkStatusLogger()
}

func (jpm *jobPartMgr) CredentialInfo() common.CredentialInfo {
	return jpm.credInfo
}

func (jpm *jobPartMgr) S2SSourceCredentialInfo() common.CredentialInfo {
	return jpm.s2sSourceCredInfo
}

func (jpm *jobPartMgr) ClientOptions() azcore.ClientOptions {
	return jpm.clientOptions
}

<<<<<<< HEAD
func (jpm *jobPartMgr) S2SSourceClientOptions() azcore.ClientOptions {
	return jpm.s2sSourceClientOptions
}

func (jpm *jobPartMgr) CredentialOpOptions() *common.CredentialOpOptions {
	return jpm.credOption
}

func (jpm *jobPartMgr) SourceProviderPipeline() pipeline.Pipeline {
	return jpm.sourceProviderPipeline
=======
func (jpm *jobPartMgr) SecondarySourceProviderPipeline() pipeline.Pipeline {
	return jpm.secondarySourceProviderPipeline
}

func (jpm *jobPartMgr) SourceCredential() pipeline.Factory {
	return jpm.sourceCredential
>>>>>>> c78f86cc
}

/* Status update messages should not fail */
func (jpm *jobPartMgr) SendXferDoneMsg(msg xferDoneMsg) {
	jpm.jobMgr.SendXferDoneMsg(msg)
}

// TODO: Can we delete this method?
// numberOfTransfersDone returns the numberOfTransfersDone_doNotUse of JobPartPlanInfo
// instance in thread safe manner
// func (jpm *jobPartMgr) numberOfTransfersDone() uint32 {	return atomic.LoadUint32(&jpm.numberOfTransfersDone_doNotUse)}

// setNumberOfTransfersDone sets the number of transfers done to a specific value
// in a thread safe manner
// func (jppi *jobPartPlanInfo) setNumberOfTransfersDone(val uint32) {
//	atomic.StoreUint32(&jPartPlanInfo.numberOfTransfersDone_doNotUse, val)
// }<|MERGE_RESOLUTION|>--- conflicted
+++ resolved
@@ -63,11 +63,6 @@
 	CredentialOpOptions() *common.CredentialOpOptions
 
 	SourceProviderPipeline() pipeline.Pipeline
-<<<<<<< HEAD
-=======
-	SecondarySourceProviderPipeline() pipeline.Pipeline
-	SourceCredential() pipeline.Factory
->>>>>>> c78f86cc
 	getOverwritePrompter() *overwritePrompter
 	getFolderCreationTracker() FolderCreationTracker
 	SecurityInfoPersistenceManager() *securityInfoPersistenceManager
@@ -80,47 +75,6 @@
 	PropertiesToTransfer() common.SetPropertiesFlags
 }
 
-<<<<<<< HEAD
-=======
-type serviceAPIVersionOverride struct{}
-
-// ServiceAPIVersionOverride is a global variable in package ste which is a key to Service Api Version Value set in the every Job's context.
-var ServiceAPIVersionOverride = serviceAPIVersionOverride{}
-
-// DefaultServiceApiVersion is the default value of service api version that is set as value to the ServiceAPIVersionOverride in every Job's context.
-var DefaultServiceApiVersion = common.GetLifecycleMgr().GetEnvironmentVariable(common.EEnvironmentVariable.DefaultServiceApiVersion())
-
-// NewVersionPolicy creates a factory that can override the service version
-// set in the request header.
-// If the context has key overwrite-current-version set to false, then x-ms-version in
-// request is not overwritten else it will set x-ms-version to 207-04-17
-func NewVersionPolicyFactory() pipeline.Factory {
-	return pipeline.FactoryFunc(func(next pipeline.Policy, po *pipeline.PolicyOptions) pipeline.PolicyFunc {
-		return func(ctx context.Context, request pipeline.Request) (pipeline.Response, error) {
-			// get the service api version value using the ServiceAPIVersionOverride set in the context.
-			if value := ctx.Value(ServiceAPIVersionOverride); value != nil {
-				request.Header.Set("x-ms-version", value.(string))
-			}
-			resp, err := next.Do(ctx, request)
-			return resp, err
-		}
-	})
-}
-
-func NewTrailingDotPolicyFactory(trailingDot common.TrailingDotOption) pipeline.Factory {
-	return pipeline.FactoryFunc(func(next pipeline.Policy, po *pipeline.PolicyOptions) pipeline.PolicyFunc {
-		return func(ctx context.Context, request pipeline.Request) (pipeline.Response, error) {
-			if trailingDot == common.ETrailingDotOption.Enable() {
-				request.Header.Set("x-ms-allow-trailing-dot", "true")
-				request.Header.Set("x-ms-source-allow-trailing-dot", "true")
-				request.Header.Set("x-ms-version", "2022-11-02")
-			}
-			return next.Do(ctx, request)
-		}
-	})
-}
-
->>>>>>> c78f86cc
 // NewAzcopyHTTPClient creates a new HTTP client.
 // We must minimize use of this, and instead maximize re-use of the returned client object.
 // Why? Because that makes our connection pooling more efficient, and prevents us exhausting the
@@ -248,15 +202,10 @@
 	f := []pipeline.Factory{
 		azfile.NewTelemetryPolicyFactory(o.Telemetry),
 		azfile.NewUniqueRequestIDPolicyFactory(),
-<<<<<<< HEAD
-		azfile.NewRetryPolicyFactory(r),       // actually retry the operation
+		azfile.NewRetryPolicyFactory(r),     // actually retry the operation
 		newV1RetryNotificationPolicyFactory(), // record that a retry status was returned
-=======
-		azfile.NewRetryPolicyFactory(r),     // actually retry the operation
-		newRetryNotificationPolicyFactory(), // record that a retry status was returned
 		NewVersionPolicyFactory(),
 		NewTrailingDotPolicyFactory(trailingDot),
->>>>>>> c78f86cc
 		c,
 		pipeline.MethodFactoryMarker(), // indicates at what stage in the pipeline the method factory is invoked
 		NewRequestLogPolicyFactory(RequestLogOptions{
@@ -557,20 +506,22 @@
 	if jpm.credInfo.CredentialType == common.ECredentialType.Unknown() {
 		jpm.credInfo = jobState.CredentialInfo
 	}
+	fromTo := jpm.planMMF.Plan().FromTo
 
 	// S2S source credential
-	if jpm.s2sSourceCredInfo.CredentialType == common.ECredentialType.Unknown() {
-		var s2sSourceCredInfo common.CredentialInfo
-		if jobState.S2SSourceCredentialType == common.ECredentialType.Unknown() {
-			s2sSourceCredInfo = jobState.CredentialInfo.WithType(common.ECredentialType.Anonymous())
-		} else {
-			s2sSourceCredInfo = jobState.CredentialInfo.WithType(jobState.S2SSourceCredentialType)
-		}
-		if jobState.S2SSourceCredentialType == common.ECredentialType.OAuthToken() {
-			s2sSourceCredInfo.OAuthTokenInfo.TokenCredential = s2sSourceCredInfo.S2SSourceTokenCredential
-		}
-		jpm.s2sSourceCredInfo = s2sSourceCredInfo
-	}
+	// Default credential type assumed to be SAS
+	s2sSourceCredInfo := common.CredentialInfo{CredentialType: common.ECredentialType.Anonymous()}
+	// For Blob and BlobFS, there are other options for the source credential
+	if (fromTo.IsS2S() || fromTo.IsDownload()) && (fromTo.From() == common.ELocation.Blob() || fromTo.From() == common.ELocation.BlobFS()) {
+		if fromTo.To().CanForwardOAuthTokens() && jobState.S2SSourceCredentialType.IsAzureOAuth() {
+			if jpm.s2sSourceCredInfo.CredentialType == common.ECredentialType.Unknown() {
+				s2sSourceCredInfo = jobState.CredentialInfo.WithType(jobState.S2SSourceCredentialType)
+			}
+		} else if fromTo.IsDownload() && (jobState.CredentialInfo.CredentialType.IsAzureOAuth() || jobState.CredentialInfo.CredentialType == common.ECredentialType.SharedKey()) {
+			s2sSourceCredInfo = jobState.CredentialInfo
+		}
+	}
+	jpm.s2sSourceCredInfo = s2sSourceCredInfo
 
 	jpm.credOption = &common.CredentialOpOptions{
 		LogInfo:  func(str string) { jpm.Log(pipeline.LogInfo, str) },
@@ -587,7 +538,6 @@
 		MaxRetryDelay: UploadMaxRetryDelay,
 	}
 
-	fromTo := jpm.planMMF.Plan().FromTo
 	var userAgent string
 	if fromTo.From() == common.ELocation.S3() {
 		userAgent = common.S3ImportUserAgent
@@ -646,48 +596,10 @@
 	var statsAccForSip *PipelineNetworkStats = nil // we don't accumulate stats on the source info provider
 
 	// Create source info provider's pipeline for S2S copy or download (in some cases).
-<<<<<<< HEAD
-	if fromTo == common.EFromTo.BlobBlob() || fromTo == common.EFromTo.BlobFile() || fromTo == common.EFromTo.BlobLocal() {
-		// Consider the ADLSG2->ADLSG2 ACLs case
-		if fromTo == common.EFromTo.BlobBlob() && jpm.Plan().PreservePermissions.IsTruthy() {
-=======
 	// BlobFS and Blob will utilize the Blob source info provider, as they are the "same" resource, but provide different details on both endpoints
 	if (fromTo.IsS2S() || fromTo.IsDownload()) && (fromTo.From() == common.ELocation.Blob() || fromTo.From() == common.ELocation.BlobFS()) {
-		sourceCred := azblob.NewAnonymousCredential()
-		jobState := jpm.jobMgr.getInMemoryTransitJobState()
-		if fromTo.To().CanForwardOAuthTokens() && jobState.S2SSourceCredentialType.IsAzureOAuth() {
-			if jpm.sourceCredential == nil {
-				sourceCred = common.CreateBlobCredential(ctx, jobState.CredentialInfo.WithType(jobState.S2SSourceCredentialType), credOption)
-				jpm.sourceCredential = sourceCred
-			}
-		} else if fromTo.IsDownload() && jobState.CredentialInfo.CredentialType.IsAzureOAuth() {
-			sourceCred = common.CreateBlobCredential(ctx, jobState.CredentialInfo, credOption)
-		} else if fromTo.IsDownload() && jobState.CredentialInfo.CredentialType == common.ECredentialType.SharedKey() {
-			lcm := common.GetLifecycleMgr()
-			var err error
-			// Convert the shared key credential to a blob credential & re-use it
-			sourceCred, err = azblob.NewSharedKeyCredential(lcm.GetEnvironmentVariable(common.EEnvironmentVariable.AccountName()), lcm.GetEnvironmentVariable(common.EEnvironmentVariable.AccountKey()))
-			if err != nil {
-				jpm.Panic(fmt.Errorf("sanity check: failed to initialize shared key credential: %w", err))
-			}
-		}
-
-		jpm.sourceProviderPipeline = NewBlobPipeline(
-			sourceCred,
-			azblob.PipelineOptions{
-				Log: jpm.jobMgr.PipelineLogInfo(),
-				Telemetry: azblob.TelemetryOptions{
-					Value: userAgent,
-				},
-			},
-			xferRetryOption,
-			jpm.pacer,
-			jpm.jobMgr.HttpClient(),
-			statsAccForSip)
-
 		// Prepare to pull dfs properties if we're working with BlobFS
 		if fromTo.From() == common.ELocation.BlobFS() || jpm.Plan().PreservePermissions.IsTruthy() || jpm.Plan().PreservePOSIXProperties {
->>>>>>> c78f86cc
 			credential := common.CreateBlobFSCredential(ctx, credInfo, credOption)
 			jpm.secondarySourceProviderPipeline = NewBlobFSPipeline(
 				credential,
@@ -712,25 +624,6 @@
 				Telemetry: azfile.TelemetryOptions{
 					Value: userAgent,
 				},
-<<<<<<< HEAD
-			},
-			azfile.RetryOptions{
-				Policy:        azfile.RetryPolicyExponential,
-				MaxTries:      UploadMaxTries,
-				TryTimeout:    UploadTryTimeout,
-				RetryDelay:    UploadRetryDelay,
-				MaxRetryDelay: UploadMaxRetryDelay,
-			},
-			jpm.pacer,
-			jpm.jobMgr.HttpClient(),
-			statsAccForSip)
-	}
-
-	// Create pipeline for data transfer.
-	switch fromTo {
-	case common.EFromTo.BlobTrash(), common.EFromTo.BlobLocal(), common.EFromTo.LocalBlob(), common.EFromTo.BenchmarkBlob(),
-		common.EFromTo.BlobBlob(), common.EFromTo.FileBlob(), common.EFromTo.S3Blob(), common.EFromTo.GCPBlob(), common.EFromTo.BlobNone(), common.EFromTo.BlobFSNone():
-=======
 			}, azfile.RetryOptions{
 			Policy:        azfile.RetryPolicyExponential,
 			MaxTries:      UploadMaxTries,
@@ -746,8 +639,6 @@
 		 fromTo.IsDownload() && fromTo.From() == common.ELocation.Blob(), // source determines pipeline for download
 		 fromTo.IsSetProperties() && (fromTo.From() == common.ELocation.Blob() || fromTo.From() == common.ELocation.BlobFS()), // source determines pipeline for set properties, blobfs uses blob for set properties
 		 fromTo.IsDelete() && fromTo.From() == common.ELocation.Blob(): // ditto for delete
-		credential := common.CreateBlobCredential(ctx, credInfo, credOption)
->>>>>>> c78f86cc
 		jpm.Log(pipeline.LogInfo, fmt.Sprintf("JobID=%v, credential type: %v", jpm.Plan().JobID, credInfo.CredentialType))
 
 		// If we need to write specifically to the gen2 endpoint, we should have this available.
@@ -777,33 +668,6 @@
 			azbfs.PipelineOptions{
 				Log: jpm.jobMgr.PipelineLogInfo(),
 				Telemetry: azbfs.TelemetryOptions{
-					Value: userAgent,
-				},
-			},
-			xferRetryOption,
-			jpm.pacer,
-			jpm.jobMgr.HttpClient(),
-			jpm.jobMgr.PipelineNetworkStats())
-
-		// Just in case we need to talk to blob while we're at it
-		var blobCred = azblob.NewAnonymousCredential()
-		if credInfo.CredentialType == common.ECredentialType.SharedKey() {
-			lcm := common.GetLifecycleMgr()
-			var err error
-			// Convert the shared key credential to a blob credential & re-use it
-			blobCred, err = azblob.NewSharedKeyCredential(lcm.GetEnvironmentVariable(common.EEnvironmentVariable.AccountName()), lcm.GetEnvironmentVariable(common.EEnvironmentVariable.AccountKey()))
-			if err != nil {
-				jpm.Panic(fmt.Errorf("sanity check: failed to initialize shared key credential: %w", err))
-			}
-		} else if credInfo.CredentialType != common.ECredentialType.Anonymous() {
-			blobCred = common.CreateBlobCredential(ctx, credInfo, credOption)
-		}
-
-		jpm.secondaryPipeline = NewBlobPipeline(
-			blobCred,
-			azblob.PipelineOptions{
-				Log: jpm.jobMgr.PipelineLogInfo(),
-				Telemetry: azblob.TelemetryOptions{
 					Value: userAgent,
 				},
 			},
@@ -1081,7 +945,6 @@
 	return jpm.clientOptions
 }
 
-<<<<<<< HEAD
 func (jpm *jobPartMgr) S2SSourceClientOptions() azcore.ClientOptions {
 	return jpm.s2sSourceClientOptions
 }
@@ -1092,14 +955,6 @@
 
 func (jpm *jobPartMgr) SourceProviderPipeline() pipeline.Pipeline {
 	return jpm.sourceProviderPipeline
-=======
-func (jpm *jobPartMgr) SecondarySourceProviderPipeline() pipeline.Pipeline {
-	return jpm.secondarySourceProviderPipeline
-}
-
-func (jpm *jobPartMgr) SourceCredential() pipeline.Factory {
-	return jpm.sourceCredential
->>>>>>> c78f86cc
 }
 
 /* Status update messages should not fail */
