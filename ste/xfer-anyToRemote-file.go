--- conflicted
+++ resolved
@@ -33,14 +33,11 @@
 	"runtime"
 	"strings"
 	"sync"
-<<<<<<< HEAD
 
 	"github.com/Azure/azure-pipeline-go/pipeline"
 	"github.com/Azure/azure-storage-blob-go/azblob"
 
 	"github.com/Azure/azure-storage-azcopy/common"
-=======
->>>>>>> e586092a
 )
 
 // This sync.Once is present to ensure we output information about a S2S access tier preservation failure to stdout once
