// +build windows

package ste

import (
	"fmt"
	"path/filepath"
	"strings"
	"syscall"

	"github.com/Azure/azure-storage-azcopy/common"
<<<<<<< HEAD
	"path/filepath"
	"strings"
	"unsafe"
=======
>>>>>>> 0f358950

	"golang.org/x/sys/windows"
)

// This file implements the windows-triggered smbPropertyAwareDownloader interface.

// works for both folders and files
func (*azureFilesDownloader) PutSMBProperties(sip ISMBPropertyBearingSourceInfoProvider, txInfo TransferInfo) error {
	propHolder, err := sip.GetSMBProperties()
	if err != nil {
		return fmt.Errorf("failed get SMB properties: %w", err)
	}

	destPtr, err := syscall.UTF16PtrFromString(txInfo.Destination)
	if err != nil {
		return fmt.Errorf("failed convert destination string to UTF16 pointer: %w", err)
	}

	setAttributes := func() error {
		attribs := propHolder.FileAttributes()
		// This is a safe conversion.
		err := windows.SetFileAttributes(destPtr, uint32(attribs))
		if err != nil {
			return fmt.Errorf("attempted file set attributes: %w", err)
		}
		return nil
	}

	setDates := func() error {
		smbCreation := propHolder.FileCreationTime()

		// Should we do it here as well??
		smbLastWrite := propHolder.FileLastWriteTime()

		var sa windows.SecurityAttributes
		sa.Length = uint32(unsafe.Sizeof(sa))
		sa.InheritHandle = 1

		// need custom CreateFile call because need FILE_WRITE_ATTRIBUTES
		fd, err := windows.CreateFile(destPtr,
			windows.FILE_WRITE_ATTRIBUTES, windows.FILE_SHARE_READ|windows.FILE_SHARE_WRITE|windows.FILE_SHARE_DELETE, &sa,
			windows.OPEN_EXISTING, windows.FILE_FLAG_BACKUP_SEMANTICS, 0)
		if err != nil {
			return fmt.Errorf("attempted file open: %w", err)
		}
		defer windows.Close(fd)

		// windows.NsecToFileTime does the opposite of FileTime.Nanoseconds, and adjusts away the unix epoch for windows.
		smbCreationFileTime := windows.NsecToFiletime(smbCreation.UnixNano())
		smbLastWriteFileTime := windows.NsecToFiletime(smbLastWrite.UnixNano())

		pLastWriteTime := &smbLastWriteFileTime
		if !txInfo.ShouldTransferLastWriteTime() {
			pLastWriteTime = nil
		}

		err = windows.SetFileTime(fd, &smbCreationFileTime, nil, pLastWriteTime)
		if err != nil {
			err = fmt.Errorf("attempted update file times: %w", err)
		}
		return nil
	}

	// =========== set file times before we set attributes, to make sure the time-setting doesn't
	// reset archive attribute.  There's currently no risk of the attribute-setting messing with the times,
	// because we only set the last (content) "write time", not the last (metadata) "change time" =====
	err = setDates()
	if err != nil {
		return err
	}
	return setAttributes()
}

// works for both folders and files
func (a *azureFilesDownloader) PutSDDL(sip ISMBPropertyBearingSourceInfoProvider, txInfo TransferInfo) error {
	// Let's start by getting our SDDL and parsing it.
	sddlString, err := sip.GetSDDL()
	// TODO: be better at handling these errors.
	// GetSDDL will fail on a file-level SAS token.
	if err != nil {
		return fmt.Errorf("getting source SDDL: %s", err)
	}
	if sddlString == "" {
		// nothing to do (no key returned)
		return errorNoSddlFound
	}

	// We don't need to worry about making the SDDL string portable as this is expected for persistence into Azure Files in the first place.
	// Let's have sys/x/windows parse it.
	sd, err := windows.SecurityDescriptorFromString(sddlString)
	if err != nil {
		return fmt.Errorf("parsing SDDL: %s", err)
	}

	ctl, _, err := sd.Control()
	if err != nil {
		return fmt.Errorf("getting control bits: %w", err)
	}

	var securityInfoFlags windows.SECURITY_INFORMATION = windows.OWNER_SECURITY_INFORMATION | windows.GROUP_SECURITY_INFORMATION | windows.DACL_SECURITY_INFORMATION

	// remove everything down to the if statement to return to xcopy functionality
	// Obtain the destination root and figure out if we're at the top level of the transfer.
	destRoot := a.jptm.GetDestinationRoot()
	relPath, err := filepath.Rel(destRoot, txInfo.Destination)

	if err != nil {
		// This should never ever happen.
		panic("couldn't find relative path from root")
	}

	// Golang did not cooperate with backslashes with filepath.SplitList.
	splitPath := strings.Split(relPath, common.DeterminePathSeparator(relPath))

	// To achieve robocopy like functionality, and maintain the ability to add new permissions in the middle of the copied file tree,
	//     we choose to protect both already protected files at the source, and to protect the entire root folder of the transfer.
	//     Protected files and folders experience no inheritance from their parents (but children do experience inheritance)
	isProtectedAtSource := (ctl & windows.SE_DACL_PROTECTED) != 0
	isAtTransferRoot := len(splitPath) == 1

	if isProtectedAtSource || isAtTransferRoot {
		securityInfoFlags |= windows.PROTECTED_DACL_SECURITY_INFORMATION
	}

	owner, _, err := sd.Owner()
	if err != nil {
		return fmt.Errorf("reading owner property of SDDL: %s", err)
	}

	group, _, err := sd.Group()
	if err != nil {
		return fmt.Errorf("reading group property of SDDL: %s", err)
	}

	dacl, _, err := sd.DACL()
	if err != nil {
		return fmt.Errorf("reading DACL property of SDDL: %s", err)
	}

	// Then let's set the security info.
	err = windows.SetNamedSecurityInfo(txInfo.Destination,
		windows.SE_FILE_OBJECT,
		securityInfoFlags,
		owner,
		group,
		dacl,
		nil,
	)

	if err != nil {
		return fmt.Errorf("permissions could not be restored. It may help to run from a elevated command prompt, and set the '%s' flag. Error message was: %w",
			common.BackupModeFlagName, err)
	}

	return err
}<|MERGE_RESOLUTION|>--- conflicted
+++ resolved
@@ -7,14 +7,9 @@
 	"path/filepath"
 	"strings"
 	"syscall"
+	"unsafe"
 
 	"github.com/Azure/azure-storage-azcopy/common"
-<<<<<<< HEAD
-	"path/filepath"
-	"strings"
-	"unsafe"
-=======
->>>>>>> 0f358950
 
 	"golang.org/x/sys/windows"
 )
