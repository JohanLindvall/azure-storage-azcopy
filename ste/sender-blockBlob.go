--- conflicted
+++ resolved
@@ -65,10 +65,7 @@
 	atomicPutListIndicator int32
 	muBlockIDs             *sync.Mutex
 	blockNamePrefix        string
-<<<<<<< HEAD
-=======
 	completedBlockList     map[int]string
->>>>>>> 6770682a
 }
 
 func getVerifiedChunkParams(transferInfo TransferInfo, memLimit int64) (chunkSize int64, numChunks uint32, err error) {
@@ -304,11 +301,7 @@
 	return createChunkFunc(true, s.jptm, id, func() {
 		if unixSIP, ok := s.sip.(IUNIXPropertyBearingSourceInfoProvider); ok {
 			// Clone the metadata before we write to it, we shouldn't be writing to the same metadata as every other blob.
-<<<<<<< HEAD
 			s.metadataToApply = common.FromAzBlobMetadataToCommonMetadata(s.metadataToApply).Clone().ToAzBlobMetadata()
-=======
-			s.metadataToApply = common.Metadata(s.metadataToApply).Clone().ToAzBlobMetadata()
->>>>>>> 6770682a
 
 			statAdapter, err := unixSIP.GetUNIXProperties()
 			if err != nil {
