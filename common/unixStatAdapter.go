--- conflicted
+++ resolved
@@ -342,28 +342,19 @@
 	}
 }
 
-<<<<<<< HEAD
 func AddStatToBlobMetadata(s UnixStatAdapter, metadata Metadata) {
-=======
-func AddStatToBlobMetadata(s UnixStatAdapter, metadata azblob.Metadata) {
 	if s == nil {
 		return
 	}
 
->>>>>>> c78f86cc
 	applyMode := func(mode os.FileMode) {
 		modes := map[uint32]string{
 			S_IFCHR:  POSIXCharDeviceMeta,
 			S_IFBLK:  POSIXBlockDeviceMeta,
 			S_IFSOCK: POSIXSocketMeta,
-<<<<<<< HEAD
-			S_IFIFO:  POSIXFIFOMeta,
-			S_IFDIR:  POSIXFolderMeta,
-=======
 			S_IFIFO: POSIXFIFOMeta,
 			S_IFDIR: POSIXFolderMeta,
 			S_IFLNK: POSIXSymlinkMeta,
->>>>>>> c78f86cc
 		}
 
 		for modeToTest, metaToApply := range modes {
