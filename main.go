// Copyright © 2017 Microsoft <wastore@microsoft.com>
//
// Permission is hereby granted, free of charge, to any person obtaining a copy
// of this software and associated documentation files (the "Software"), to deal
// in the Software without restriction, including without limitation the rights
// to use, copy, modify, merge, publish, distribute, sublicense, and/or sell
// copies of the Software, and to permit persons to whom the Software is
// furnished to do so, subject to the following conditions:
//
// The above copyright notice and this permission notice shall be included in
// all copies or substantial portions of the Software.
//
// THE SOFTWARE IS PROVIDED "AS IS", WITHOUT WARRANTY OF ANY KIND, EXPRESS OR
// IMPLIED, INCLUDING BUT NOT LIMITED TO THE WARRANTIES OF MERCHANTABILITY,
// FITNESS FOR A PARTICULAR PURPOSE AND NONINFRINGEMENT. IN NO EVENT SHALL THE
// AUTHORS OR COPYRIGHT HOLDERS BE LIABLE FOR ANY CLAIM, DAMAGES OR OTHER
// LIABILITY, WHETHER IN AN ACTION OF CONTRACT, TORT OR OTHERWISE, ARISING FROM,
// OUT OF OR IN CONNECTION WITH THE SOFTWARE OR THE USE OR OTHER DEALINGS IN
// THE SOFTWARE.

package main

import (
	"log"
	"math/rand"
	"os"
	"path"
	"runtime"
	"runtime/debug"
	"time"

	"github.com/Azure/azure-pipeline-go/pipeline"
	"github.com/Azure/azure-storage-azcopy/v10/cmd"
	"github.com/Azure/azure-storage-azcopy/v10/common"
)

// get the lifecycle manager to print messages
var glcm = common.GetLifecycleMgr()

func main() {
	pipeline.SetLogSanitizer(common.NewAzCopyLogSanitizer()) // make sure SyslogDisabled logs get secrets redacted

	rand.Seed(time.Now().UnixNano()) // make sure our random numbers actually are random (but remember, use crypto/rand for anything where strong/reliable randomness is required

	azcopyLogPathFolder := common.GetLifecycleMgr().GetEnvironmentVariable(common.EEnvironmentVariable.LogLocation())     // user specified location for log files
	azcopyJobPlanFolder := common.GetLifecycleMgr().GetEnvironmentVariable(common.EEnvironmentVariable.JobPlanLocation()) // user specified location for plan files

	// note: azcopyAppPathFolder is the default location for all AzCopy data (logs, job plans, oauth token on Windows)
	// but all the above can be put elsewhere as they can become very large
	azcopyAppPathFolder := GetAzCopyAppPath()

	// the user can optionally put the log files somewhere else
	if azcopyLogPathFolder == "" {
		azcopyLogPathFolder = azcopyAppPathFolder
	}
	if err := os.Mkdir(azcopyLogPathFolder, os.ModeDir|os.ModePerm); err != nil && !os.IsExist(err) {
		log.Fatalf("Problem making .azcopy directory. Try setting AZCOPY_LOG_LOCATION env variable. %v", err)
	}

	// the user can optionally put the plan files somewhere else
	if azcopyJobPlanFolder == "" {
		// make the app path folder ".azcopy" first so we can make a plans folder in it
		if err := os.MkdirAll(azcopyAppPathFolder, os.ModeDir); err != nil && !os.IsExist(err) {
			common.PanicIfErr(err)
		}
		azcopyJobPlanFolder = path.Join(azcopyAppPathFolder, "plans")
	}
<<<<<<< HEAD
	if err := os.MkdirAll(azcopyJobPlanFolder, os.ModeDir|os.ModePerm); err != nil && !os.IsExist(err) {
		common.PanicIfErr(err)
=======
	if err := os.Mkdir(azcopyJobPlanFolder, os.ModeDir|os.ModePerm); err != nil && !os.IsExist(err) {
		log.Fatalf("Problem making .azcopy directory. Try setting AZCOPY_PLAN_FILE_LOCATION env variable. %v", err)
>>>>>>> 052b8011
	}

	jobID := common.NewJobID()
	// If insufficient arguments, show usage & terminate
	if len(os.Args) == 1 {
		cmd.Execute(azcopyLogPathFolder, azcopyJobPlanFolder, 0, jobID)
		return
	}

	configureGoMaxProcs()
	configureGC()

	// Perform os specific initialization
	maxFileAndSocketHandles, err := ProcessOSSpecificInitialization()
	if err != nil {
		log.Fatalf("initialization failed: %v", err)
	}

	cmd.Execute(azcopyLogPathFolder, azcopyJobPlanFolder, maxFileAndSocketHandles, jobID)
	glcm.Exit(nil, common.EExitCode.Success())
}

// Golang's default behaviour is to GC when new objects = (100% of) total of objects surviving previous GC.
// But our "survivors" add up to many GB, so its hard for users to be confident that we don't have
// a memory leak (since with that default setting new GCs are very rare in our case). So configure them to be more frequent.
func configureGC() {
	go func() {
		time.Sleep(20 * time.Second) // wait a little, so that our initial pool of buffers can get allocated without heaps of (unnecessary) GC activity
		debug.SetGCPercent(20)       // activate more aggressive/frequent GC than the default
	}()
}

// Ensure we always have more than 1 OS thread running goroutines, since there are issues with having just 1.
// (E.g. version check doesn't happen at login time, if have only one go proc. Not sure why that happens if have only one
// proc. Is presumably due to the high CPU usage we see on login if only 1 CPU, even tho can't see any busy-wait in that code)
func configureGoMaxProcs() {
	isOnlyOne := runtime.GOMAXPROCS(0) == 1
	if isOnlyOne {
		runtime.GOMAXPROCS(2)
	}
}<|MERGE_RESOLUTION|>--- conflicted
+++ resolved
@@ -65,13 +65,9 @@
 		}
 		azcopyJobPlanFolder = path.Join(azcopyAppPathFolder, "plans")
 	}
-<<<<<<< HEAD
+
 	if err := os.MkdirAll(azcopyJobPlanFolder, os.ModeDir|os.ModePerm); err != nil && !os.IsExist(err) {
-		common.PanicIfErr(err)
-=======
-	if err := os.Mkdir(azcopyJobPlanFolder, os.ModeDir|os.ModePerm); err != nil && !os.IsExist(err) {
 		log.Fatalf("Problem making .azcopy directory. Try setting AZCOPY_PLAN_FILE_LOCATION env variable. %v", err)
->>>>>>> 052b8011
 	}
 
 	jobID := common.NewJobID()
