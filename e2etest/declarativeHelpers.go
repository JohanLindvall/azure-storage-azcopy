--- conflicted
+++ resolved
@@ -409,15 +409,9 @@
 					common.EFromTo.FileFile(),
 					common.EFromTo.LocalBlob(),
 					common.EFromTo.BlobLocal(),
-<<<<<<< HEAD
 					common.EFromTo.BlobFile(),
 					common.EFromTo.LocalFile(),
 					common.EFromTo.FileLocal(),
-=======
-					common.EFromTo.LocalFile(),
-					common.EFromTo.FileLocal(),
-					common.EFromTo.BlobFile(),
->>>>>>> d550da70
 					common.EFromTo.FileBlob():
 					// do nothing, these are fine
 				default:
