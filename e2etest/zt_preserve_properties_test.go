// Copyright © Microsoft <wastore@microsoft.com>
//
// Permission is hereby granted, free of charge, to any person obtaining a copy
// of this software and associated documentation files (the "Software"), to deal
// in the Software without restriction, including without limitation the rights
// to use, copy, modify, merge, publish, distribute, sublicense, and/or sell
// copies of the Software, and to permit persons to whom the Software is
// furnished to do so, subject to the following conditions:
//
// The above copyright notice and this permission notice shall be included in
// all copies or substantial portions of the Software.
//
// THE SOFTWARE IS PROVIDED "AS IS", WITHOUT WARRANTY OF ANY KIND, EXPRESS OR
// IMPLIED, INCLUDING BUT NOT LIMITED TO THE WARRANTIES OF MERCHANTABILITY,
// FITNESS FOR A PARTICULAR PURPOSE AND NONINFRINGEMENT. IN NO EVENT SHALL THE
// AUTHORS OR COPYRIGHT HOLDERS BE LIABLE FOR ANY CLAIM, DAMAGES OR OTHER
// LIABILITY, WHETHER IN AN ACTION OF CONTRACT, TORT OR OTHERWISE, ARISING FROM,
// OUT OF OR IN CONNECTION WITH THE SOFTWARE OR THE USE OR OTHER DEALINGS IN
// THE SOFTWARE.

package e2etest

import (
	"testing"

	"github.com/Azure/azure-storage-azcopy/v10/common"
)

// Purpose: Tests for preserving transferred properties, info and ACLs.  Both those possessed by the original source file/folder,
//   and those specified on the command line

func TestProperties_NameValueMetadataIsPreservedS2S(t *testing.T) {
<<<<<<< HEAD
	RunScenarios(t, eOperation.CopyAndSync(), eTestFromTo.AllS2S(), eValidate.Auto(), anonymousAuthOnly, anonymousAuthOnly, params{
=======
	RunScenarios(t, eOperation.CopyAndSync(), eTestFromTo.AllS2S(), eValidate.Auto(), params{
>>>>>>> 1d1988e9
		recursive: true,
	}, nil, testFiles{
		defaultSize: "1K",
		shouldTransfer: []interface{}{
			f("filea", with{nameValueMetadata: map[string]string{"foo": "abc", "bar": "def"}}),
			folder("fold1", with{nameValueMetadata: map[string]string{"other": "xyz"}}),
		},
<<<<<<< HEAD
	})
=======
	}, EAccountType.Standard(), "")
>>>>>>> 1d1988e9
}

func TestProperties_NameValueMetadataCanBeUploaded(t *testing.T) {
	expectedMap := map[string]string{"foo": "abc", "bar": "def"}

<<<<<<< HEAD
	RunScenarios(t, eOperation.Copy(), eTestFromTo.AllUploads(), eValidate.Auto(), anonymousAuthOnly, anonymousAuthOnly, params{
=======
	RunScenarios(t, eOperation.Copy(), eTestFromTo.AllUploads(), eValidate.Auto(), params{
>>>>>>> 1d1988e9
		recursive: true,
		metadata:  "foo=abc;bar=def",
	}, nil, testFiles{
		defaultSize: "1K",
		shouldTransfer: []interface{}{
			folder("", verifyOnly{with{nameValueMetadata: expectedMap}}), // root folder
			f("filea", verifyOnly{with{nameValueMetadata: expectedMap}}),
		},
<<<<<<< HEAD
	})
=======
	}, EAccountType.Standard(), "")
>>>>>>> 1d1988e9
}

func TestProperties_HNSACLs(t *testing.T) {
	RunScenarios(t, eOperation.CopyAndSync(), eTestFromTo.Other(common.EFromTo.BlobBlob()), eValidate.Auto(), params{
		recursive:              true,
		preserveSMBPermissions: true, // this flag is deprecated, but still held over to avoid breaking.
	}, nil, testFiles{
		defaultSize: "1K",
		shouldTransfer: []interface{}{
			folder(""),
			f("filea", with{adlsPermissionsACL: "user::rwx,group::rwx,other::r--"}),
			folder("a", with{adlsPermissionsACL: "user::rwx,group::rwx,other::-w-"}),
			f("a/fileb", with{adlsPermissionsACL: "user::rwx,group::rwx,other::--x"}),
			folder("a/b", with{adlsPermissionsACL: "user::rwx,group::rwx,other::rw-"}),
			f("a/b/filec", with{adlsPermissionsACL: "user::rwx,group::rwx,other::r-x"}),
			folder("d", with{adlsPermissionsACL: "user::rwx,group::rwx,other::-wx"}),
			f("d/filed", with{adlsPermissionsACL: "user::rwx,group::rwx,other::rwx"}),
		},
	}, EAccountType.HierarchicalNamespaceEnabled(), "")
}<|MERGE_RESOLUTION|>--- conflicted
+++ resolved
@@ -30,11 +30,7 @@
 //   and those specified on the command line
 
 func TestProperties_NameValueMetadataIsPreservedS2S(t *testing.T) {
-<<<<<<< HEAD
 	RunScenarios(t, eOperation.CopyAndSync(), eTestFromTo.AllS2S(), eValidate.Auto(), anonymousAuthOnly, anonymousAuthOnly, params{
-=======
-	RunScenarios(t, eOperation.CopyAndSync(), eTestFromTo.AllS2S(), eValidate.Auto(), params{
->>>>>>> 1d1988e9
 		recursive: true,
 	}, nil, testFiles{
 		defaultSize: "1K",
@@ -42,21 +38,12 @@
 			f("filea", with{nameValueMetadata: map[string]string{"foo": "abc", "bar": "def"}}),
 			folder("fold1", with{nameValueMetadata: map[string]string{"other": "xyz"}}),
 		},
-<<<<<<< HEAD
-	})
-=======
 	}, EAccountType.Standard(), "")
->>>>>>> 1d1988e9
 }
 
 func TestProperties_NameValueMetadataCanBeUploaded(t *testing.T) {
 	expectedMap := map[string]string{"foo": "abc", "bar": "def"}
-
-<<<<<<< HEAD
 	RunScenarios(t, eOperation.Copy(), eTestFromTo.AllUploads(), eValidate.Auto(), anonymousAuthOnly, anonymousAuthOnly, params{
-=======
-	RunScenarios(t, eOperation.Copy(), eTestFromTo.AllUploads(), eValidate.Auto(), params{
->>>>>>> 1d1988e9
 		recursive: true,
 		metadata:  "foo=abc;bar=def",
 	}, nil, testFiles{
@@ -65,11 +52,7 @@
 			folder("", verifyOnly{with{nameValueMetadata: expectedMap}}), // root folder
 			f("filea", verifyOnly{with{nameValueMetadata: expectedMap}}),
 		},
-<<<<<<< HEAD
-	})
-=======
 	}, EAccountType.Standard(), "")
->>>>>>> 1d1988e9
 }
 
 func TestProperties_HNSACLs(t *testing.T) {
