// Copyright © Microsoft <wastore@microsoft.com>
//
// Permission is hereby granted, free of charge, to any person obtaining a copy
// of this software and associated documentation files (the "Software"), to deal
// in the Software without restriction, including without limitation the rights
// to use, copy, modify, merge, publish, distribute, sublicense, and/or sell
// copies of the Software, and to permit persons to whom the Software is
// furnished to do so, subject to the following conditions:
//
// The above copyright notice and this permission notice shall be included in
// all copies or substantial portions of the Software.
//
// THE SOFTWARE IS PROVIDED "AS IS", WITHOUT WARRANTY OF ANY KIND, EXPRESS OR
// IMPLIED, INCLUDING BUT NOT LIMITED TO THE WARRANTIES OF MERCHANTABILITY,
// FITNESS FOR A PARTICULAR PURPOSE AND NONINFRINGEMENT. IN NO EVENT SHALL THE
// AUTHORS OR COPYRIGHT HOLDERS BE LIABLE FOR ANY CLAIM, DAMAGES OR OTHER
// LIABILITY, WHETHER IN AN ACTION OF CONTRACT, TORT OR OTHERWISE, ARISING FROM,
// OUT OF OR IN CONNECTION WITH THE SOFTWARE OR THE USE OR OTHER DEALINGS IN
// THE SOFTWARE.

package e2etest

import (
	"github.com/Azure/azure-storage-azcopy/v10/common"
	"testing"
)

// ================================  Copy: Setting Tags ========================================================
func TestTags_SetTagsSingleBlob(t *testing.T) {
	blobTagsStr := "foo=bar&blah=bazz"
<<<<<<< HEAD
	RunScenarios(
		t,
		eOperation.Copy(),
		eTestFromTo.Other(common.EFromTo.LocalBlob()),
		eValidate.AutoPlusContent(),
		allCredentialTypes,
		allCredentialTypes,
		params{
			recursive: true,
			blobTags:  blobTagsStr,
=======
	RunScenarios(t, eOperation.Copy(), eTestFromTo.Other(common.EFromTo.LocalBlob()), eValidate.AutoPlusContent(), params{
		recursive: true,
		blobTags:  blobTagsStr,
	}, nil, testFiles{
		defaultSize: "1M",
		shouldTransfer: []interface{}{
			f("file1.txt", with{blobTags: blobTagsStr}),
>>>>>>> 1d1988e9
		},
	}, EAccountType.Standard(), "")
}

func TestTags_SetTagsSpecialCharactersSingleBlob(t *testing.T) {
<<<<<<< HEAD
	RunScenarios(
		t,
		eOperation.Copy(),
		eTestFromTo.Other(common.EFromTo.LocalBlob()),
		eValidate.AutoPlusContent(),
		anonymousAuthOnly,
		anonymousAuthOnly,
		params{
			recursive: true,
			blobTags:  "bla_bla=foo%2b-foo&bla%2fbla%2f2=bar",
=======
	RunScenarios(t, eOperation.Copy(), eTestFromTo.Other(common.EFromTo.LocalBlob()), eValidate.AutoPlusContent(), params{
		recursive: true,
		blobTags:  "bla_bla=foo%2b-foo&bla%2fbla%2f2=bar",
	}, nil, testFiles{
		defaultSize: "1M",
		shouldTransfer: []interface{}{
			// folder("", ),
			f("file1.txt", with{blobTags: "bla_bla=foo+-foo&bla/bla/2=bar"}),
>>>>>>> 1d1988e9
		},
	}, EAccountType.Standard(), "")
}

func TestTags_SetTagsMultipleBlobs(t *testing.T) {
	blobTagsStr := "foo=bar&blah=bazz"
<<<<<<< HEAD
	RunScenarios(
		t,
		eOperation.Copy(),
		eTestFromTo.Other(common.EFromTo.LocalBlob()),
		eValidate.AutoPlusContent(),
		anonymousAuthOnly,
		anonymousAuthOnly,
		params{
			recursive: true,
			blobTags:  blobTagsStr,
=======
	RunScenarios(t, eOperation.Copy(), eTestFromTo.Other(common.EFromTo.LocalBlob()), eValidate.AutoPlusContent(), params{
		recursive: true,
		blobTags:  blobTagsStr,
	}, nil, testFiles{
		defaultSize: "1M",
		shouldTransfer: []interface{}{
			folder(""),
			folder("fdlr1"),
			f("file1.txt", with{blobTags: blobTagsStr}),
			f("fdlr1/file2.txt", with{blobTags: blobTagsStr}),
>>>>>>> 1d1988e9
		},
	}, EAccountType.Standard(), "")
}

// ================================  Copy: Preserve Tags ========================================================
func TestTags_PreserveTagsSingleBlob(t *testing.T) {
<<<<<<< HEAD
	RunScenarios(
		t,
		eOperation.Copy(),
		eTestFromTo.Other(common.EFromTo.BlobBlob()),
		eValidate.AutoPlusContent(),
		anonymousAuthOnly,
		anonymousAuthOnly,
		params{
			recursive:           true,
			s2sPreserveBlobTags: true,
=======
	RunScenarios(t, eOperation.Copy(), eTestFromTo.Other(common.EFromTo.BlobBlob()), eValidate.AutoPlusContent(), params{
		recursive:           true,
		s2sPreserveBlobTags: true,
	}, nil, testFiles{
		defaultSize: "1M",
		shouldTransfer: []interface{}{
			// folder("", ),
			f("file1.txt", with{blobTags: "foo/-foo=bar:bar&baz=blah&YeAr=2020"}),
			f("file2.txt", with{blobTags: "very long string with 127 characters to check the maximum limit of key very long string with 127 characters to check the maxi=very long string with 250 characters to check the maximum limit of val very long string with 250 characters to check the maximum limit of val very long string with 250 characters to check the maximum limit of val very long string with 250 character"}),
>>>>>>> 1d1988e9
		},
	}, EAccountType.Standard(), "")
}

func TestTags_PreserveTagsSpecialCharactersSingleBlob(t *testing.T) {
<<<<<<< HEAD
	RunScenarios(
		t,
		eOperation.Copy(),
		eTestFromTo.Other(common.EFromTo.BlobBlob()),
		eValidate.AutoPlusContent(),
		anonymousAuthOnly,
		anonymousAuthOnly,
		params{
			recursive:           true,
			s2sPreserveBlobTags: true,
=======
	RunScenarios(t, eOperation.Copy(), eTestFromTo.Other(common.EFromTo.BlobBlob()), eValidate.AutoPlusContent(), params{
		recursive:           true,
		s2sPreserveBlobTags: true,
	}, nil, testFiles{
		defaultSize: "1M",
		shouldTransfer: []interface{}{
			// folder("", ),
			f("file1.txt", with{blobTags: "foo/-foo=bar:bar&baz=blah&YeAr=2020"}),
>>>>>>> 1d1988e9
		},
	}, EAccountType.Standard(), "")
}

func TestTags_PreserveTagsMultipleBlobs(t *testing.T) {
<<<<<<< HEAD
	RunScenarios(
		t,
		eOperation.Copy(),
		eTestFromTo.Other(common.EFromTo.BlobBlob()),
		eValidate.AutoPlusContent(),
		anonymousAuthOnly,
		anonymousAuthOnly,
		params{
			recursive:           true,
			s2sPreserveBlobTags: true,
=======
	RunScenarios(t, eOperation.Copy(), eTestFromTo.Other(common.EFromTo.BlobBlob()), eValidate.AutoPlusContent(), params{
		recursive:           true,
		s2sPreserveBlobTags: true,
	}, nil, testFiles{
		defaultSize: "1M",
		shouldTransfer: []interface{}{
			folder(""),
			folder("fdlr1"),
			f("file1.txt", with{blobTags: "foo=bar&baz=blah&YeAr=2020"}),
			f("fdlr1/file2.txt", with{blobTags: "temp123=321pmet&zab=halb&rAeY=0202"}),
>>>>>>> 1d1988e9
		},
	}, EAccountType.Standard(), "")
}

func TestTags_PreserveTagsSpecialCharactersMultipleBlobs(t *testing.T) {
<<<<<<< HEAD
	RunScenarios(
		t,
		eOperation.Copy(),
		eTestFromTo.Other(common.EFromTo.BlobBlob()),
		eValidate.AutoPlusContent(),
		anonymousAuthOnly,
		anonymousAuthOnly,
		params{
			recursive:           true,
			s2sPreserveBlobTags: true,
=======
	RunScenarios(t, eOperation.Copy(), eTestFromTo.Other(common.EFromTo.BlobBlob()), eValidate.AutoPlusContent(), params{
		recursive:           true,
		s2sPreserveBlobTags: true,
	}, nil, testFiles{
		defaultSize: "1M",
		shouldTransfer: []interface{}{
			folder(""),
			folder("fdlr1"),
			f("file1.txt", with{blobTags: "bla_bla=foo+-foo&bla/ :bla/2=bar"}),
			f("fdlr1/file2.txt", with{blobTags: "foo/-foo=bar:bar&baz=blah&YeAr=2020"}),
>>>>>>> 1d1988e9
		},
	}, EAccountType.Standard(), "")
}

// ================================  Sync: Preserve Tags ========================================================
func TestTags_PreserveTagsSpecialCharactersDuringSync(t *testing.T) {
<<<<<<< HEAD
	RunScenarios(
		t,
		eOperation.Sync(),
		eTestFromTo.Other(common.EFromTo.BlobBlob()),
		eValidate.AutoPlusContent(),
		anonymousAuthOnly,
		anonymousAuthOnly,
		params{
			recursive:           true,
			s2sPreserveBlobTags: true,
=======
	RunScenarios(t, eOperation.Sync(), eTestFromTo.Other(common.EFromTo.BlobBlob()), eValidate.AutoPlusContent(), params{
		recursive:           true,
		s2sPreserveBlobTags: true,
	}, nil, testFiles{
		defaultSize: "1M",
		shouldTransfer: []interface{}{
			folder(""),
			folder("fdlr1"),
			f("file1.txt", with{blobTags: "bla_bla=foo+-foo&bla/ :bla/2=bar"}),
			f("fdlr1/file2.txt", with{blobTags: "very long string with 127 characters to check the maximum limit of key very long string with 127 characters to check the maxi=very long string with 250 characters to check the maximum limit of val very long string with 250 characters to check the maximum limit of val very long string with 250 characters to check the maximum limit of val very long string with 250 character"}),
			folder("fdlr2"),
			f("fdlr2/file2.cpp", with{blobTags: "123+234-345=321+432-543"}),
			f("fdlr2/file2.exe", with{blobTags: "++--..//::=____"}),
			f("fdlr2/file2.pdf", with{blobTags: "a=b&c=d&e=f&g=h&i=j&a1=b1&c1=d1&e1=f1&g1=h1&i1=j1"}),
>>>>>>> 1d1988e9
		},
	}, EAccountType.Standard(), "")
}<|MERGE_RESOLUTION|>--- conflicted
+++ resolved
@@ -28,7 +28,6 @@
 // ================================  Copy: Setting Tags ========================================================
 func TestTags_SetTagsSingleBlob(t *testing.T) {
 	blobTagsStr := "foo=bar&blah=bazz"
-<<<<<<< HEAD
 	RunScenarios(
 		t,
 		eOperation.Copy(),
@@ -39,21 +38,15 @@
 		params{
 			recursive: true,
 			blobTags:  blobTagsStr,
-=======
-	RunScenarios(t, eOperation.Copy(), eTestFromTo.Other(common.EFromTo.LocalBlob()), eValidate.AutoPlusContent(), params{
-		recursive: true,
-		blobTags:  blobTagsStr,
-	}, nil, testFiles{
+	  }, nil, testFiles{
 		defaultSize: "1M",
 		shouldTransfer: []interface{}{
 			f("file1.txt", with{blobTags: blobTagsStr}),
->>>>>>> 1d1988e9
 		},
 	}, EAccountType.Standard(), "")
 }
 
 func TestTags_SetTagsSpecialCharactersSingleBlob(t *testing.T) {
-<<<<<<< HEAD
 	RunScenarios(
 		t,
 		eOperation.Copy(),
@@ -64,23 +57,17 @@
 		params{
 			recursive: true,
 			blobTags:  "bla_bla=foo%2b-foo&bla%2fbla%2f2=bar",
-=======
-	RunScenarios(t, eOperation.Copy(), eTestFromTo.Other(common.EFromTo.LocalBlob()), eValidate.AutoPlusContent(), params{
-		recursive: true,
-		blobTags:  "bla_bla=foo%2b-foo&bla%2fbla%2f2=bar",
-	}, nil, testFiles{
+	  }, nil, testFiles{
 		defaultSize: "1M",
 		shouldTransfer: []interface{}{
 			// folder("", ),
 			f("file1.txt", with{blobTags: "bla_bla=foo+-foo&bla/bla/2=bar"}),
->>>>>>> 1d1988e9
 		},
 	}, EAccountType.Standard(), "")
 }
 
 func TestTags_SetTagsMultipleBlobs(t *testing.T) {
 	blobTagsStr := "foo=bar&blah=bazz"
-<<<<<<< HEAD
 	RunScenarios(
 		t,
 		eOperation.Copy(),
@@ -91,92 +78,70 @@
 		params{
 			recursive: true,
 			blobTags:  blobTagsStr,
-=======
-	RunScenarios(t, eOperation.Copy(), eTestFromTo.Other(common.EFromTo.LocalBlob()), eValidate.AutoPlusContent(), params{
-		recursive: true,
-		blobTags:  blobTagsStr,
-	}, nil, testFiles{
+	  }, nil, testFiles{
 		defaultSize: "1M",
 		shouldTransfer: []interface{}{
 			folder(""),
 			folder("fdlr1"),
 			f("file1.txt", with{blobTags: blobTagsStr}),
 			f("fdlr1/file2.txt", with{blobTags: blobTagsStr}),
->>>>>>> 1d1988e9
 		},
 	}, EAccountType.Standard(), "")
 }
 
 // ================================  Copy: Preserve Tags ========================================================
 func TestTags_PreserveTagsSingleBlob(t *testing.T) {
-<<<<<<< HEAD
-	RunScenarios(
-		t,
-		eOperation.Copy(),
-		eTestFromTo.Other(common.EFromTo.BlobBlob()),
-		eValidate.AutoPlusContent(),
-		anonymousAuthOnly,
-		anonymousAuthOnly,
-		params{
-			recursive:           true,
-			s2sPreserveBlobTags: true,
-=======
-	RunScenarios(t, eOperation.Copy(), eTestFromTo.Other(common.EFromTo.BlobBlob()), eValidate.AutoPlusContent(), params{
-		recursive:           true,
-		s2sPreserveBlobTags: true,
-	}, nil, testFiles{
+	RunScenarios(
+		t,
+		eOperation.Copy(),
+		eTestFromTo.Other(common.EFromTo.BlobBlob()),
+		eValidate.AutoPlusContent(),
+		anonymousAuthOnly,
+		anonymousAuthOnly,
+		params{
+			recursive:           true,
+			s2sPreserveBlobTags: true,
+	  }, nil, testFiles{
 		defaultSize: "1M",
 		shouldTransfer: []interface{}{
 			// folder("", ),
 			f("file1.txt", with{blobTags: "foo/-foo=bar:bar&baz=blah&YeAr=2020"}),
 			f("file2.txt", with{blobTags: "very long string with 127 characters to check the maximum limit of key very long string with 127 characters to check the maxi=very long string with 250 characters to check the maximum limit of val very long string with 250 characters to check the maximum limit of val very long string with 250 characters to check the maximum limit of val very long string with 250 character"}),
->>>>>>> 1d1988e9
 		},
 	}, EAccountType.Standard(), "")
 }
 
 func TestTags_PreserveTagsSpecialCharactersSingleBlob(t *testing.T) {
-<<<<<<< HEAD
-	RunScenarios(
-		t,
-		eOperation.Copy(),
-		eTestFromTo.Other(common.EFromTo.BlobBlob()),
-		eValidate.AutoPlusContent(),
-		anonymousAuthOnly,
-		anonymousAuthOnly,
-		params{
-			recursive:           true,
-			s2sPreserveBlobTags: true,
-=======
-	RunScenarios(t, eOperation.Copy(), eTestFromTo.Other(common.EFromTo.BlobBlob()), eValidate.AutoPlusContent(), params{
-		recursive:           true,
-		s2sPreserveBlobTags: true,
-	}, nil, testFiles{
+	RunScenarios(
+		t,
+		eOperation.Copy(),
+		eTestFromTo.Other(common.EFromTo.BlobBlob()),
+		eValidate.AutoPlusContent(),
+		anonymousAuthOnly,
+		anonymousAuthOnly,
+		params{
+			recursive:           true,
+			s2sPreserveBlobTags: true,
+	  }, nil, testFiles{
 		defaultSize: "1M",
 		shouldTransfer: []interface{}{
 			// folder("", ),
 			f("file1.txt", with{blobTags: "foo/-foo=bar:bar&baz=blah&YeAr=2020"}),
->>>>>>> 1d1988e9
 		},
 	}, EAccountType.Standard(), "")
 }
 
 func TestTags_PreserveTagsMultipleBlobs(t *testing.T) {
-<<<<<<< HEAD
-	RunScenarios(
-		t,
-		eOperation.Copy(),
-		eTestFromTo.Other(common.EFromTo.BlobBlob()),
-		eValidate.AutoPlusContent(),
-		anonymousAuthOnly,
-		anonymousAuthOnly,
-		params{
-			recursive:           true,
-			s2sPreserveBlobTags: true,
-=======
-	RunScenarios(t, eOperation.Copy(), eTestFromTo.Other(common.EFromTo.BlobBlob()), eValidate.AutoPlusContent(), params{
-		recursive:           true,
-		s2sPreserveBlobTags: true,
+	RunScenarios(
+		t,
+		eOperation.Copy(),
+		eTestFromTo.Other(common.EFromTo.BlobBlob()),
+		eValidate.AutoPlusContent(),
+		anonymousAuthOnly,
+		anonymousAuthOnly,
+		params{
+			recursive:           true,
+			s2sPreserveBlobTags: true,
 	}, nil, testFiles{
 		defaultSize: "1M",
 		shouldTransfer: []interface{}{
@@ -184,42 +149,34 @@
 			folder("fdlr1"),
 			f("file1.txt", with{blobTags: "foo=bar&baz=blah&YeAr=2020"}),
 			f("fdlr1/file2.txt", with{blobTags: "temp123=321pmet&zab=halb&rAeY=0202"}),
->>>>>>> 1d1988e9
 		},
 	}, EAccountType.Standard(), "")
 }
 
 func TestTags_PreserveTagsSpecialCharactersMultipleBlobs(t *testing.T) {
-<<<<<<< HEAD
-	RunScenarios(
-		t,
-		eOperation.Copy(),
-		eTestFromTo.Other(common.EFromTo.BlobBlob()),
-		eValidate.AutoPlusContent(),
-		anonymousAuthOnly,
-		anonymousAuthOnly,
-		params{
-			recursive:           true,
-			s2sPreserveBlobTags: true,
-=======
-	RunScenarios(t, eOperation.Copy(), eTestFromTo.Other(common.EFromTo.BlobBlob()), eValidate.AutoPlusContent(), params{
-		recursive:           true,
-		s2sPreserveBlobTags: true,
-	}, nil, testFiles{
+	RunScenarios(
+		t,
+		eOperation.Copy(),
+		eTestFromTo.Other(common.EFromTo.BlobBlob()),
+		eValidate.AutoPlusContent(),
+		anonymousAuthOnly,
+		anonymousAuthOnly,
+		params{
+			recursive:           true,
+			s2sPreserveBlobTags: true,
+	  }, nil, testFiles{
 		defaultSize: "1M",
 		shouldTransfer: []interface{}{
 			folder(""),
 			folder("fdlr1"),
 			f("file1.txt", with{blobTags: "bla_bla=foo+-foo&bla/ :bla/2=bar"}),
 			f("fdlr1/file2.txt", with{blobTags: "foo/-foo=bar:bar&baz=blah&YeAr=2020"}),
->>>>>>> 1d1988e9
 		},
 	}, EAccountType.Standard(), "")
 }
 
 // ================================  Sync: Preserve Tags ========================================================
 func TestTags_PreserveTagsSpecialCharactersDuringSync(t *testing.T) {
-<<<<<<< HEAD
 	RunScenarios(
 		t,
 		eOperation.Sync(),
@@ -230,11 +187,7 @@
 		params{
 			recursive:           true,
 			s2sPreserveBlobTags: true,
-=======
-	RunScenarios(t, eOperation.Sync(), eTestFromTo.Other(common.EFromTo.BlobBlob()), eValidate.AutoPlusContent(), params{
-		recursive:           true,
-		s2sPreserveBlobTags: true,
-	}, nil, testFiles{
+	  }, nil, testFiles{
 		defaultSize: "1M",
 		shouldTransfer: []interface{}{
 			folder(""),
@@ -245,7 +198,6 @@
 			f("fdlr2/file2.cpp", with{blobTags: "123+234-345=321+432-543"}),
 			f("fdlr2/file2.exe", with{blobTags: "++--..//::=____"}),
 			f("fdlr2/file2.pdf", with{blobTags: "a=b&c=d&e=f&g=h&i=j&a1=b1&c1=d1&e1=f1&g1=h1&i1=j1"}),
->>>>>>> 1d1988e9
 		},
 	}, EAccountType.Standard(), "")
 }