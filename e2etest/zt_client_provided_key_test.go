--- conflicted
+++ resolved
@@ -110,7 +110,6 @@
 	}, EAccountType.Standard(), EAccountType.Standard(), "")
 }
 
-<<<<<<< HEAD
 func TestClient_ProvidedScopeDownloadSingleFile(t *testing.T) {
 	cpkByName := "blobgokeytestscope"
 	RunScenarios(t, eOperation.Copy(), eTestFromTo.Other(common.EFromTo.BlobLocal()), eValidate.Auto(), anonymousAuthOnly, anonymousAuthOnly, params{
@@ -120,7 +119,11 @@
 		defaultSize: "100K",
 		shouldTransfer: []interface{}{
 			f("file1", with{cpkByName: cpkByName}),
-=======
+		},
+		objectTarget: "file1",
+	}, EAccountType.Standard(), EAccountType.Standard(), "")
+}
+
 func TestClient_ProvidedScopeDelete(t *testing.T) {
 	blobRemove := TestFromTo{
 		desc:      "BlobRemove",
@@ -184,7 +187,6 @@
 		defaultSize: "1K",
 		shouldTransfer: []interface{}{
 			f("file1"),
->>>>>>> 2e9b32e4
 		},
 		objectTarget: "file1",
 	}, EAccountType.Standard(), EAccountType.Standard(), "")
@@ -259,7 +261,6 @@
 	}, EAccountType.Standard(), EAccountType.Standard(), "")
 }
 
-<<<<<<< HEAD
 func TestClient_ProvidedKeyDownloadSingleFile(t *testing.T) {
 	RunScenarios(t, eOperation.Copy(), eTestFromTo.Other(common.EFromTo.BlobLocal()), eValidate.Auto(), anonymousAuthOnly, anonymousAuthOnly, params{
 		recursive:  true,
@@ -268,7 +269,11 @@
 		defaultSize: "100K",
 		shouldTransfer: []interface{}{
 			f("file1", with{cpkByValue: true}),
-=======
+		},
+		objectTarget: "file1",
+	}, EAccountType.Standard(), EAccountType.Standard(), "")
+}
+
 func TestClient_ProvidedKeyDelete(t *testing.T) {
 	blobRemove := TestFromTo{
 		desc:      "BlobRemove",
@@ -321,7 +326,6 @@
 		defaultSize: "100K",
 		shouldTransfer: []interface{}{
 			f("file1"),
->>>>>>> 2e9b32e4
 		},
 		objectTarget: "file1",
 	}, EAccountType.Standard(), EAccountType.Standard(), "")
