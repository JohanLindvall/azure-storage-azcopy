--- conflicted
+++ resolved
@@ -64,14 +64,9 @@
 
 	RunScenarios(t, eOperation.Copy(), eTestFromTo.Other(
 		common.EFromTo.LocalFile(),
-<<<<<<< HEAD
-		// common.EFromTo.FileFile(), // TODO: finish inquiring with Jason Shay about this wonkiness. Context: Auto-inherit bit is getting flipped on S2S unrelated to azcopy
-	), eValidate.Auto(), anonymousAuthOnly, anonymousAuthOnly, params{
-=======
 		common.EFromTo.FileLocal(),
 		common.EFromTo.FileFile(),
 	), eValidate.Auto(), params{
->>>>>>> ae325472
 		recursive:              true,
 		preserveSMBInfo:        true,
 		preserveSMBPermissions: true,
