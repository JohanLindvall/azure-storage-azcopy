--- conflicted
+++ resolved
@@ -28,11 +28,7 @@
 // Purpose: Other tests for enumeration of sources, NOT including filtering
 
 func TestEnumeration_DirectoryStubsAreNotDownloaded(t *testing.T) {
-<<<<<<< HEAD
 	RunScenarios(t, eOperation.CopyAndSync(), eTestFromTo.Other(common.EFromTo.BlobLocal()), eValidate.Auto(), anonymousAuthOnly, anonymousAuthOnly, params{
-=======
-	RunScenarios(t, eOperation.Copy(), eTestFromTo.Other(common.EFromTo.BlobLocal()), eValidate.Auto(), params{
->>>>>>> 1d1988e9
 		recursive: true,
 	}, nil, testFiles{
 		defaultSize: "1K",
@@ -44,9 +40,5 @@
 			folder("dir"),
 			"dir/fileb",
 		},
-<<<<<<< HEAD
-	})
-=======
 	}, EAccountType.Standard(), "")
->>>>>>> 1d1988e9
 }